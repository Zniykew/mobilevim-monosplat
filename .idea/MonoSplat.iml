<<<<<<< HEAD
<?xml version="1.0" encoding="UTF-8"?>
<module type="PYTHON_MODULE" version="4">
  <component name="NewModuleRootManager">
    <content url="file://$MODULE_DIR$" />
    <orderEntry type="jdk" jdkName="MonoSplat" jdkType="Python SDK" />
    <orderEntry type="sourceFolder" forTests="false" />
  </component>
  <component name="PyDocumentationSettings">
    <option name="format" value="PLAIN" />
    <option name="myDocStringFormat" value="Plain" />
  </component>
=======
<?xml version="1.0" encoding="UTF-8"?>
<module type="PYTHON_MODULE" version="4">
  <component name="NewModuleRootManager">
    <content url="file://$MODULE_DIR$" />
    <orderEntry type="jdk" jdkName="MonoSplat (3)" jdkType="Python SDK" />
    <orderEntry type="sourceFolder" forTests="false" />
  </component>
  <component name="PyDocumentationSettings">
    <option name="format" value="PLAIN" />
    <option name="myDocStringFormat" value="Plain" />
  </component>
>>>>>>> eb5b57db
</module><|MERGE_RESOLUTION|>--- conflicted
+++ resolved
@@ -1,4 +1,3 @@
-<<<<<<< HEAD
 <?xml version="1.0" encoding="UTF-8"?>
 <module type="PYTHON_MODULE" version="4">
   <component name="NewModuleRootManager">
@@ -10,17 +9,4 @@
     <option name="format" value="PLAIN" />
     <option name="myDocStringFormat" value="Plain" />
   </component>
-=======
-<?xml version="1.0" encoding="UTF-8"?>
-<module type="PYTHON_MODULE" version="4">
-  <component name="NewModuleRootManager">
-    <content url="file://$MODULE_DIR$" />
-    <orderEntry type="jdk" jdkName="MonoSplat (3)" jdkType="Python SDK" />
-    <orderEntry type="sourceFolder" forTests="false" />
-  </component>
-  <component name="PyDocumentationSettings">
-    <option name="format" value="PLAIN" />
-    <option name="myDocStringFormat" value="Plain" />
-  </component>
->>>>>>> eb5b57db
 </module>