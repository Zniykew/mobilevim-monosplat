<<<<<<< HEAD
<?xml version="1.0" encoding="UTF-8"?>
<project version="4">
  <component name="PublishConfigData" autoUpload="Always" serverName="root@172.16.78.10:30206 password" remoteFilesAllowedToDisappearOnAutoupload="false">
    <serverData>
      <paths name="root@172.16.78.10:30206 password">
        <serverdata>
          <mappings>
            <mapping deploy="/zhangyanwei/MonoSplat" local="$PROJECT_DIR$" />
          </mappings>
        </serverdata>
      </paths>
      <paths name="root@172.16.78.10:32297 password">
        <serverdata>
          <mappings>
            <mapping deploy="/zhangyanwei/MonoSplat" local="$PROJECT_DIR$" />
          </mappings>
        </serverdata>
      </paths>
      <paths name="root@172.16.78.10:32297 password (10)">
        <serverdata>
          <mappings>
            <mapping deploy="/zhangyanwei/MonoSplat" local="$PROJECT_DIR$" />
          </mappings>
        </serverdata>
      </paths>
      <paths name="root@172.16.78.10:32297 password (11)">
        <serverdata>
          <mappings>
            <mapping deploy="/zhangyanwei/MonoSplat" local="$PROJECT_DIR$" />
          </mappings>
        </serverdata>
      </paths>
      <paths name="root@172.16.78.10:32297 password (12)">
        <serverdata>
          <mappings>
            <mapping local="$PROJECT_DIR$" web="/" />
          </mappings>
        </serverdata>
      </paths>
      <paths name="root@172.16.78.10:32297 password (13)">
        <serverdata>
          <mappings>
            <mapping local="$PROJECT_DIR$" web="/" />
          </mappings>
        </serverdata>
      </paths>
      <paths name="root@172.16.78.10:32297 password (14)">
        <serverdata>
          <mappings>
            <mapping local="$PROJECT_DIR$" web="/" />
          </mappings>
        </serverdata>
      </paths>
      <paths name="root@172.16.78.10:32297 password (15)">
        <serverdata>
          <mappings>
            <mapping local="$PROJECT_DIR$" web="/" />
          </mappings>
        </serverdata>
      </paths>
      <paths name="root@172.16.78.10:32297 password (16)">
        <serverdata>
          <mappings>
            <mapping local="$PROJECT_DIR$" web="/" />
          </mappings>
        </serverdata>
      </paths>
      <paths name="root@172.16.78.10:32297 password (17)">
        <serverdata>
          <mappings>
            <mapping local="$PROJECT_DIR$" web="/" />
          </mappings>
        </serverdata>
      </paths>
      <paths name="root@172.16.78.10:32297 password (18)">
        <serverdata>
          <mappings>
            <mapping local="$PROJECT_DIR$" web="/" />
          </mappings>
        </serverdata>
      </paths>
      <paths name="root@172.16.78.10:32297 password (19)">
        <serverdata>
          <mappings>
            <mapping local="$PROJECT_DIR$" web="/" />
          </mappings>
        </serverdata>
      </paths>
      <paths name="root@172.16.78.10:32297 password (2)">
        <serverdata>
          <mappings>
            <mapping deploy="/zhangyanwei/MonoSplat" local="$PROJECT_DIR$" />
          </mappings>
        </serverdata>
      </paths>
      <paths name="root@172.16.78.10:32297 password (20)">
        <serverdata>
          <mappings>
            <mapping local="$PROJECT_DIR$" web="/" />
          </mappings>
        </serverdata>
      </paths>
      <paths name="root@172.16.78.10:32297 password (21)">
        <serverdata>
          <mappings>
            <mapping local="$PROJECT_DIR$" web="/" />
          </mappings>
        </serverdata>
      </paths>
      <paths name="root@172.16.78.10:32297 password (22)">
        <serverdata>
          <mappings>
            <mapping local="$PROJECT_DIR$" web="/" />
          </mappings>
        </serverdata>
      </paths>
      <paths name="root@172.16.78.10:32297 password (23)">
        <serverdata>
          <mappings>
            <mapping local="$PROJECT_DIR$" web="/" />
          </mappings>
        </serverdata>
      </paths>
      <paths name="root@172.16.78.10:32297 password (24)">
        <serverdata>
          <mappings>
            <mapping local="$PROJECT_DIR$" web="/" />
          </mappings>
        </serverdata>
      </paths>
      <paths name="root@172.16.78.10:32297 password (25)">
        <serverdata>
          <mappings>
            <mapping local="$PROJECT_DIR$" web="/" />
          </mappings>
        </serverdata>
      </paths>
      <paths name="root@172.16.78.10:32297 password (26)">
        <serverdata>
          <mappings>
            <mapping local="$PROJECT_DIR$" web="/" />
          </mappings>
        </serverdata>
      </paths>
      <paths name="root@172.16.78.10:32297 password (27)">
        <serverdata>
          <mappings>
            <mapping local="$PROJECT_DIR$" web="/" />
          </mappings>
        </serverdata>
      </paths>
      <paths name="root@172.16.78.10:32297 password (28)">
        <serverdata>
          <mappings>
            <mapping local="$PROJECT_DIR$" web="/" />
          </mappings>
        </serverdata>
      </paths>
      <paths name="root@172.16.78.10:32297 password (29)">
        <serverdata>
          <mappings>
            <mapping local="$PROJECT_DIR$" web="/" />
          </mappings>
        </serverdata>
      </paths>
      <paths name="root@172.16.78.10:32297 password (3)">
        <serverdata>
          <mappings>
            <mapping deploy="/zhangyanwei/MonoSplat" local="$PROJECT_DIR$" />
          </mappings>
        </serverdata>
      </paths>
      <paths name="root@172.16.78.10:32297 password (30)">
        <serverdata>
          <mappings>
            <mapping local="$PROJECT_DIR$" web="/" />
          </mappings>
        </serverdata>
      </paths>
      <paths name="root@172.16.78.10:32297 password (31)">
        <serverdata>
          <mappings>
            <mapping local="$PROJECT_DIR$" web="/" />
          </mappings>
        </serverdata>
      </paths>
      <paths name="root@172.16.78.10:32297 password (32)">
        <serverdata>
          <mappings>
            <mapping deploy="/zhangyanwei/MonoSplat" local="$PROJECT_DIR$" />
          </mappings>
        </serverdata>
      </paths>
      <paths name="root@172.16.78.10:32297 password (33)">
        <serverdata>
          <mappings>
            <mapping local="$PROJECT_DIR$" web="/" />
          </mappings>
        </serverdata>
      </paths>
      <paths name="root@172.16.78.10:32297 password (34)">
        <serverdata>
          <mappings>
            <mapping deploy="/zhangyanwei/MonoSplat" local="$PROJECT_DIR$" />
          </mappings>
        </serverdata>
      </paths>
      <paths name="root@172.16.78.10:32297 password (35)">
        <serverdata>
          <mappings>
            <mapping deploy="/zhangyanwei/MonoSplat" local="$PROJECT_DIR$" />
          </mappings>
        </serverdata>
      </paths>
      <paths name="root@172.16.78.10:32297 password (4)">
        <serverdata>
          <mappings>
            <mapping deploy="/zhangyanwei/MonoSplat" local="$PROJECT_DIR$" />
          </mappings>
        </serverdata>
      </paths>
      <paths name="root@172.16.78.10:32297 password (5)">
        <serverdata>
          <mappings>
            <mapping local="$PROJECT_DIR$" web="/" />
          </mappings>
        </serverdata>
      </paths>
      <paths name="root@172.16.78.10:32297 password (6)">
        <serverdata>
          <mappings>
            <mapping local="$PROJECT_DIR$" web="/" />
          </mappings>
        </serverdata>
      </paths>
      <paths name="root@172.16.78.10:32297 password (7)">
        <serverdata>
          <mappings>
            <mapping local="$PROJECT_DIR$" web="/" />
          </mappings>
        </serverdata>
      </paths>
      <paths name="root@172.16.78.10:32297 password (8)">
        <serverdata>
          <mappings>
            <mapping deploy="/zhangyanwei/MonoSplat" local="$PROJECT_DIR$" />
          </mappings>
        </serverdata>
      </paths>
      <paths name="root@172.16.78.10:32297 password (9)">
        <serverdata>
          <mappings>
            <mapping deploy="/zhangyanwei/MonoSplat" local="$PROJECT_DIR$" />
          </mappings>
        </serverdata>
      </paths>
    </serverData>
    <option name="myAutoUpload" value="ALWAYS" />
  </component>
=======
<?xml version="1.0" encoding="UTF-8"?>
<project version="4">
  <component name="PublishConfigData" autoUpload="Always" serverName="root@172.16.78.10:32297 password (45)" remoteFilesAllowedToDisappearOnAutoupload="false">
    <serverData>
      <paths name="root@172.16.78.10:30206 password">
        <serverdata>
          <mappings>
            <mapping deploy="/zhangyanwei/MonoSplat" local="$PROJECT_DIR$" />
          </mappings>
        </serverdata>
      </paths>
      <paths name="root@172.16.78.10:32297 password">
        <serverdata>
          <mappings>
            <mapping deploy="/zhangyanwei/MonoSplat" local="$PROJECT_DIR$" />
          </mappings>
        </serverdata>
      </paths>
      <paths name="root@172.16.78.10:32297 password (10)">
        <serverdata>
          <mappings>
            <mapping deploy="/zhangyanwei/MonoSplat" local="$PROJECT_DIR$" />
          </mappings>
        </serverdata>
      </paths>
      <paths name="root@172.16.78.10:32297 password (11)">
        <serverdata>
          <mappings>
            <mapping deploy="/zhangyanwei/MonoSplat" local="$PROJECT_DIR$" />
          </mappings>
        </serverdata>
      </paths>
      <paths name="root@172.16.78.10:32297 password (12)">
        <serverdata>
          <mappings>
            <mapping local="$PROJECT_DIR$" web="/" />
          </mappings>
        </serverdata>
      </paths>
      <paths name="root@172.16.78.10:32297 password (13)">
        <serverdata>
          <mappings>
            <mapping local="$PROJECT_DIR$" web="/" />
          </mappings>
        </serverdata>
      </paths>
      <paths name="root@172.16.78.10:32297 password (14)">
        <serverdata>
          <mappings>
            <mapping local="$PROJECT_DIR$" web="/" />
          </mappings>
        </serverdata>
      </paths>
      <paths name="root@172.16.78.10:32297 password (15)">
        <serverdata>
          <mappings>
            <mapping local="$PROJECT_DIR$" web="/" />
          </mappings>
        </serverdata>
      </paths>
      <paths name="root@172.16.78.10:32297 password (16)">
        <serverdata>
          <mappings>
            <mapping local="$PROJECT_DIR$" web="/" />
          </mappings>
        </serverdata>
      </paths>
      <paths name="root@172.16.78.10:32297 password (17)">
        <serverdata>
          <mappings>
            <mapping local="$PROJECT_DIR$" web="/" />
          </mappings>
        </serverdata>
      </paths>
      <paths name="root@172.16.78.10:32297 password (18)">
        <serverdata>
          <mappings>
            <mapping local="$PROJECT_DIR$" web="/" />
          </mappings>
        </serverdata>
      </paths>
      <paths name="root@172.16.78.10:32297 password (19)">
        <serverdata>
          <mappings>
            <mapping local="$PROJECT_DIR$" web="/" />
          </mappings>
        </serverdata>
      </paths>
      <paths name="root@172.16.78.10:32297 password (2)">
        <serverdata>
          <mappings>
            <mapping deploy="/zhangyanwei/MonoSplat" local="$PROJECT_DIR$" />
          </mappings>
        </serverdata>
      </paths>
      <paths name="root@172.16.78.10:32297 password (20)">
        <serverdata>
          <mappings>
            <mapping local="$PROJECT_DIR$" web="/" />
          </mappings>
        </serverdata>
      </paths>
      <paths name="root@172.16.78.10:32297 password (21)">
        <serverdata>
          <mappings>
            <mapping local="$PROJECT_DIR$" web="/" />
          </mappings>
        </serverdata>
      </paths>
      <paths name="root@172.16.78.10:32297 password (22)">
        <serverdata>
          <mappings>
            <mapping local="$PROJECT_DIR$" web="/" />
          </mappings>
        </serverdata>
      </paths>
      <paths name="root@172.16.78.10:32297 password (23)">
        <serverdata>
          <mappings>
            <mapping local="$PROJECT_DIR$" web="/" />
          </mappings>
        </serverdata>
      </paths>
      <paths name="root@172.16.78.10:32297 password (24)">
        <serverdata>
          <mappings>
            <mapping local="$PROJECT_DIR$" web="/" />
          </mappings>
        </serverdata>
      </paths>
      <paths name="root@172.16.78.10:32297 password (25)">
        <serverdata>
          <mappings>
            <mapping local="$PROJECT_DIR$" web="/" />
          </mappings>
        </serverdata>
      </paths>
      <paths name="root@172.16.78.10:32297 password (26)">
        <serverdata>
          <mappings>
            <mapping local="$PROJECT_DIR$" web="/" />
          </mappings>
        </serverdata>
      </paths>
      <paths name="root@172.16.78.10:32297 password (27)">
        <serverdata>
          <mappings>
            <mapping local="$PROJECT_DIR$" web="/" />
          </mappings>
        </serverdata>
      </paths>
      <paths name="root@172.16.78.10:32297 password (28)">
        <serverdata>
          <mappings>
            <mapping local="$PROJECT_DIR$" web="/" />
          </mappings>
        </serverdata>
      </paths>
      <paths name="root@172.16.78.10:32297 password (29)">
        <serverdata>
          <mappings>
            <mapping local="$PROJECT_DIR$" web="/" />
          </mappings>
        </serverdata>
      </paths>
      <paths name="root@172.16.78.10:32297 password (3)">
        <serverdata>
          <mappings>
            <mapping deploy="/zhangyanwei/MonoSplat" local="$PROJECT_DIR$" />
          </mappings>
        </serverdata>
      </paths>
      <paths name="root@172.16.78.10:32297 password (30)">
        <serverdata>
          <mappings>
            <mapping local="$PROJECT_DIR$" web="/" />
          </mappings>
        </serverdata>
      </paths>
      <paths name="root@172.16.78.10:32297 password (31)">
        <serverdata>
          <mappings>
            <mapping local="$PROJECT_DIR$" web="/" />
          </mappings>
        </serverdata>
      </paths>
      <paths name="root@172.16.78.10:32297 password (32)">
        <serverdata>
          <mappings>
            <mapping deploy="/zhangyanwei/MonoSplat" local="$PROJECT_DIR$" />
          </mappings>
        </serverdata>
      </paths>
      <paths name="root@172.16.78.10:32297 password (33)">
        <serverdata>
          <mappings>
            <mapping local="$PROJECT_DIR$" web="/" />
          </mappings>
        </serverdata>
      </paths>
      <paths name="root@172.16.78.10:32297 password (34)">
        <serverdata>
          <mappings>
            <mapping deploy="/zhangyanwei/MonoSplat" local="$PROJECT_DIR$" />
          </mappings>
        </serverdata>
      </paths>
      <paths name="root@172.16.78.10:32297 password (35)">
        <serverdata>
          <mappings>
            <mapping deploy="/zhangyanwei/MonoSplat" local="$PROJECT_DIR$" />
          </mappings>
        </serverdata>
      </paths>
      <paths name="root@172.16.78.10:32297 password (36)">
        <serverdata>
          <mappings>
            <mapping deploy="/zhangyanwei/MonoSplat" local="$PROJECT_DIR$" />
          </mappings>
        </serverdata>
      </paths>
      <paths name="root@172.16.78.10:32297 password (37)">
        <serverdata>
          <mappings>
            <mapping deploy="/zhangyanwei/MonoSplat" local="$PROJECT_DIR$" />
          </mappings>
        </serverdata>
      </paths>
      <paths name="root@172.16.78.10:32297 password (38)">
        <serverdata>
          <mappings>
            <mapping local="$PROJECT_DIR$" web="/" />
          </mappings>
        </serverdata>
      </paths>
      <paths name="root@172.16.78.10:32297 password (39)">
        <serverdata>
          <mappings>
            <mapping deploy="/zhangyanwei/MonoSplat" local="$PROJECT_DIR$" />
          </mappings>
        </serverdata>
      </paths>
      <paths name="root@172.16.78.10:32297 password (4)">
        <serverdata>
          <mappings>
            <mapping deploy="/zhangyanwei/MonoSplat" local="$PROJECT_DIR$" />
          </mappings>
        </serverdata>
      </paths>
      <paths name="root@172.16.78.10:32297 password (40)">
        <serverdata>
          <mappings>
            <mapping deploy="/zhangyanwei/MonoSplat" local="$PROJECT_DIR$" />
          </mappings>
        </serverdata>
      </paths>
      <paths name="root@172.16.78.10:32297 password (41)">
        <serverdata>
          <mappings>
            <mapping deploy="/zhangyanwei/MonoSplat" local="$PROJECT_DIR$" />
          </mappings>
        </serverdata>
      </paths>
      <paths name="root@172.16.78.10:32297 password (42)">
        <serverdata>
          <mappings>
            <mapping deploy="/zhangyanwei/MonoSplat" local="$PROJECT_DIR$" />
          </mappings>
        </serverdata>
      </paths>
      <paths name="root@172.16.78.10:32297 password (43)">
        <serverdata>
          <mappings>
            <mapping deploy="/zhangyanwei/MonoSplat" local="$PROJECT_DIR$" />
          </mappings>
        </serverdata>
      </paths>
      <paths name="root@172.16.78.10:32297 password (44)">
        <serverdata>
          <mappings>
            <mapping deploy="/zhangyanwei/MonoSplat" local="$PROJECT_DIR$" />
          </mappings>
        </serverdata>
      </paths>
      <paths name="root@172.16.78.10:32297 password (45)">
        <serverdata>
          <mappings>
            <mapping deploy="/zhangyanwei/MonoSplat" local="$PROJECT_DIR$" />
          </mappings>
        </serverdata>
      </paths>
      <paths name="root@172.16.78.10:32297 password (5)">
        <serverdata>
          <mappings>
            <mapping local="$PROJECT_DIR$" web="/" />
          </mappings>
        </serverdata>
      </paths>
      <paths name="root@172.16.78.10:32297 password (6)">
        <serverdata>
          <mappings>
            <mapping local="$PROJECT_DIR$" web="/" />
          </mappings>
        </serverdata>
      </paths>
      <paths name="root@172.16.78.10:32297 password (7)">
        <serverdata>
          <mappings>
            <mapping local="$PROJECT_DIR$" web="/" />
          </mappings>
        </serverdata>
      </paths>
      <paths name="root@172.16.78.10:32297 password (8)">
        <serverdata>
          <mappings>
            <mapping deploy="/zhangyanwei/MonoSplat" local="$PROJECT_DIR$" />
          </mappings>
        </serverdata>
      </paths>
      <paths name="root@172.16.78.10:32297 password (9)">
        <serverdata>
          <mappings>
            <mapping deploy="/zhangyanwei/MonoSplat" local="$PROJECT_DIR$" />
          </mappings>
        </serverdata>
      </paths>
    </serverData>
    <option name="myAutoUpload" value="ALWAYS" />
  </component>
>>>>>>> eb5b57db
</project><|MERGE_RESOLUTION|>--- conflicted
+++ resolved
@@ -1,4 +1,3 @@
-<<<<<<< HEAD
 <?xml version="1.0" encoding="UTF-8"?>
 <project version="4">
   <component name="PublishConfigData" autoUpload="Always" serverName="root@172.16.78.10:30206 password" remoteFilesAllowedToDisappearOnAutoupload="false">
@@ -10,6 +9,13 @@
           </mappings>
         </serverdata>
       </paths>
+      <paths name="root@172.16.78.10:30206 password">
+        <serverdata>
+          <mappings>
+            <mapping deploy="/zhangyanwei/MonoSplat" local="$PROJECT_DIR$" />
+          </mappings>
+        </serverdata>
+      </paths>
       <paths name="root@172.16.78.10:32297 password">
         <serverdata>
           <mappings>
@@ -199,6 +205,13 @@
           </mappings>
         </serverdata>
       </paths>
+      <paths name="root@172.16.78.10:32297 password (33)">
+        <serverdata>
+          <mappings>
+            <mapping local="$PROJECT_DIR$" web="/" />
+          </mappings>
+        </serverdata>
+      </paths>
       <paths name="root@172.16.78.10:32297 password (34)">
         <serverdata>
           <mappings>
@@ -213,7 +226,77 @@
           </mappings>
         </serverdata>
       </paths>
+      <paths name="root@172.16.78.10:32297 password (36)">
+        <serverdata>
+          <mappings>
+            <mapping deploy="/zhangyanwei/MonoSplat" local="$PROJECT_DIR$" />
+          </mappings>
+        </serverdata>
+      </paths>
+      <paths name="root@172.16.78.10:32297 password (37)">
+        <serverdata>
+          <mappings>
+            <mapping deploy="/zhangyanwei/MonoSplat" local="$PROJECT_DIR$" />
+          </mappings>
+        </serverdata>
+      </paths>
+      <paths name="root@172.16.78.10:32297 password (38)">
+        <serverdata>
+          <mappings>
+            <mapping local="$PROJECT_DIR$" web="/" />
+          </mappings>
+        </serverdata>
+      </paths>
+      <paths name="root@172.16.78.10:32297 password (39)">
+        <serverdata>
+          <mappings>
+            <mapping deploy="/zhangyanwei/MonoSplat" local="$PROJECT_DIR$" />
+          </mappings>
+        </serverdata>
+      </paths>
       <paths name="root@172.16.78.10:32297 password (4)">
+        <serverdata>
+          <mappings>
+            <mapping deploy="/zhangyanwei/MonoSplat" local="$PROJECT_DIR$" />
+          </mappings>
+        </serverdata>
+      </paths>
+      <paths name="root@172.16.78.10:32297 password (40)">
+        <serverdata>
+          <mappings>
+            <mapping deploy="/zhangyanwei/MonoSplat" local="$PROJECT_DIR$" />
+          </mappings>
+        </serverdata>
+      </paths>
+      <paths name="root@172.16.78.10:32297 password (41)">
+        <serverdata>
+          <mappings>
+            <mapping deploy="/zhangyanwei/MonoSplat" local="$PROJECT_DIR$" />
+          </mappings>
+        </serverdata>
+      </paths>
+      <paths name="root@172.16.78.10:32297 password (42)">
+        <serverdata>
+          <mappings>
+            <mapping deploy="/zhangyanwei/MonoSplat" local="$PROJECT_DIR$" />
+          </mappings>
+        </serverdata>
+      </paths>
+      <paths name="root@172.16.78.10:32297 password (43)">
+        <serverdata>
+          <mappings>
+            <mapping deploy="/zhangyanwei/MonoSplat" local="$PROJECT_DIR$" />
+          </mappings>
+        </serverdata>
+      </paths>
+      <paths name="root@172.16.78.10:32297 password (44)">
+        <serverdata>
+          <mappings>
+            <mapping deploy="/zhangyanwei/MonoSplat" local="$PROJECT_DIR$" />
+          </mappings>
+        </serverdata>
+      </paths>
+      <paths name="root@172.16.78.10:32297 password (45)">
         <serverdata>
           <mappings>
             <mapping deploy="/zhangyanwei/MonoSplat" local="$PROJECT_DIR$" />
@@ -258,335 +341,4 @@
     </serverData>
     <option name="myAutoUpload" value="ALWAYS" />
   </component>
-=======
-<?xml version="1.0" encoding="UTF-8"?>
-<project version="4">
-  <component name="PublishConfigData" autoUpload="Always" serverName="root@172.16.78.10:32297 password (45)" remoteFilesAllowedToDisappearOnAutoupload="false">
-    <serverData>
-      <paths name="root@172.16.78.10:30206 password">
-        <serverdata>
-          <mappings>
-            <mapping deploy="/zhangyanwei/MonoSplat" local="$PROJECT_DIR$" />
-          </mappings>
-        </serverdata>
-      </paths>
-      <paths name="root@172.16.78.10:32297 password">
-        <serverdata>
-          <mappings>
-            <mapping deploy="/zhangyanwei/MonoSplat" local="$PROJECT_DIR$" />
-          </mappings>
-        </serverdata>
-      </paths>
-      <paths name="root@172.16.78.10:32297 password (10)">
-        <serverdata>
-          <mappings>
-            <mapping deploy="/zhangyanwei/MonoSplat" local="$PROJECT_DIR$" />
-          </mappings>
-        </serverdata>
-      </paths>
-      <paths name="root@172.16.78.10:32297 password (11)">
-        <serverdata>
-          <mappings>
-            <mapping deploy="/zhangyanwei/MonoSplat" local="$PROJECT_DIR$" />
-          </mappings>
-        </serverdata>
-      </paths>
-      <paths name="root@172.16.78.10:32297 password (12)">
-        <serverdata>
-          <mappings>
-            <mapping local="$PROJECT_DIR$" web="/" />
-          </mappings>
-        </serverdata>
-      </paths>
-      <paths name="root@172.16.78.10:32297 password (13)">
-        <serverdata>
-          <mappings>
-            <mapping local="$PROJECT_DIR$" web="/" />
-          </mappings>
-        </serverdata>
-      </paths>
-      <paths name="root@172.16.78.10:32297 password (14)">
-        <serverdata>
-          <mappings>
-            <mapping local="$PROJECT_DIR$" web="/" />
-          </mappings>
-        </serverdata>
-      </paths>
-      <paths name="root@172.16.78.10:32297 password (15)">
-        <serverdata>
-          <mappings>
-            <mapping local="$PROJECT_DIR$" web="/" />
-          </mappings>
-        </serverdata>
-      </paths>
-      <paths name="root@172.16.78.10:32297 password (16)">
-        <serverdata>
-          <mappings>
-            <mapping local="$PROJECT_DIR$" web="/" />
-          </mappings>
-        </serverdata>
-      </paths>
-      <paths name="root@172.16.78.10:32297 password (17)">
-        <serverdata>
-          <mappings>
-            <mapping local="$PROJECT_DIR$" web="/" />
-          </mappings>
-        </serverdata>
-      </paths>
-      <paths name="root@172.16.78.10:32297 password (18)">
-        <serverdata>
-          <mappings>
-            <mapping local="$PROJECT_DIR$" web="/" />
-          </mappings>
-        </serverdata>
-      </paths>
-      <paths name="root@172.16.78.10:32297 password (19)">
-        <serverdata>
-          <mappings>
-            <mapping local="$PROJECT_DIR$" web="/" />
-          </mappings>
-        </serverdata>
-      </paths>
-      <paths name="root@172.16.78.10:32297 password (2)">
-        <serverdata>
-          <mappings>
-            <mapping deploy="/zhangyanwei/MonoSplat" local="$PROJECT_DIR$" />
-          </mappings>
-        </serverdata>
-      </paths>
-      <paths name="root@172.16.78.10:32297 password (20)">
-        <serverdata>
-          <mappings>
-            <mapping local="$PROJECT_DIR$" web="/" />
-          </mappings>
-        </serverdata>
-      </paths>
-      <paths name="root@172.16.78.10:32297 password (21)">
-        <serverdata>
-          <mappings>
-            <mapping local="$PROJECT_DIR$" web="/" />
-          </mappings>
-        </serverdata>
-      </paths>
-      <paths name="root@172.16.78.10:32297 password (22)">
-        <serverdata>
-          <mappings>
-            <mapping local="$PROJECT_DIR$" web="/" />
-          </mappings>
-        </serverdata>
-      </paths>
-      <paths name="root@172.16.78.10:32297 password (23)">
-        <serverdata>
-          <mappings>
-            <mapping local="$PROJECT_DIR$" web="/" />
-          </mappings>
-        </serverdata>
-      </paths>
-      <paths name="root@172.16.78.10:32297 password (24)">
-        <serverdata>
-          <mappings>
-            <mapping local="$PROJECT_DIR$" web="/" />
-          </mappings>
-        </serverdata>
-      </paths>
-      <paths name="root@172.16.78.10:32297 password (25)">
-        <serverdata>
-          <mappings>
-            <mapping local="$PROJECT_DIR$" web="/" />
-          </mappings>
-        </serverdata>
-      </paths>
-      <paths name="root@172.16.78.10:32297 password (26)">
-        <serverdata>
-          <mappings>
-            <mapping local="$PROJECT_DIR$" web="/" />
-          </mappings>
-        </serverdata>
-      </paths>
-      <paths name="root@172.16.78.10:32297 password (27)">
-        <serverdata>
-          <mappings>
-            <mapping local="$PROJECT_DIR$" web="/" />
-          </mappings>
-        </serverdata>
-      </paths>
-      <paths name="root@172.16.78.10:32297 password (28)">
-        <serverdata>
-          <mappings>
-            <mapping local="$PROJECT_DIR$" web="/" />
-          </mappings>
-        </serverdata>
-      </paths>
-      <paths name="root@172.16.78.10:32297 password (29)">
-        <serverdata>
-          <mappings>
-            <mapping local="$PROJECT_DIR$" web="/" />
-          </mappings>
-        </serverdata>
-      </paths>
-      <paths name="root@172.16.78.10:32297 password (3)">
-        <serverdata>
-          <mappings>
-            <mapping deploy="/zhangyanwei/MonoSplat" local="$PROJECT_DIR$" />
-          </mappings>
-        </serverdata>
-      </paths>
-      <paths name="root@172.16.78.10:32297 password (30)">
-        <serverdata>
-          <mappings>
-            <mapping local="$PROJECT_DIR$" web="/" />
-          </mappings>
-        </serverdata>
-      </paths>
-      <paths name="root@172.16.78.10:32297 password (31)">
-        <serverdata>
-          <mappings>
-            <mapping local="$PROJECT_DIR$" web="/" />
-          </mappings>
-        </serverdata>
-      </paths>
-      <paths name="root@172.16.78.10:32297 password (32)">
-        <serverdata>
-          <mappings>
-            <mapping deploy="/zhangyanwei/MonoSplat" local="$PROJECT_DIR$" />
-          </mappings>
-        </serverdata>
-      </paths>
-      <paths name="root@172.16.78.10:32297 password (33)">
-        <serverdata>
-          <mappings>
-            <mapping local="$PROJECT_DIR$" web="/" />
-          </mappings>
-        </serverdata>
-      </paths>
-      <paths name="root@172.16.78.10:32297 password (34)">
-        <serverdata>
-          <mappings>
-            <mapping deploy="/zhangyanwei/MonoSplat" local="$PROJECT_DIR$" />
-          </mappings>
-        </serverdata>
-      </paths>
-      <paths name="root@172.16.78.10:32297 password (35)">
-        <serverdata>
-          <mappings>
-            <mapping deploy="/zhangyanwei/MonoSplat" local="$PROJECT_DIR$" />
-          </mappings>
-        </serverdata>
-      </paths>
-      <paths name="root@172.16.78.10:32297 password (36)">
-        <serverdata>
-          <mappings>
-            <mapping deploy="/zhangyanwei/MonoSplat" local="$PROJECT_DIR$" />
-          </mappings>
-        </serverdata>
-      </paths>
-      <paths name="root@172.16.78.10:32297 password (37)">
-        <serverdata>
-          <mappings>
-            <mapping deploy="/zhangyanwei/MonoSplat" local="$PROJECT_DIR$" />
-          </mappings>
-        </serverdata>
-      </paths>
-      <paths name="root@172.16.78.10:32297 password (38)">
-        <serverdata>
-          <mappings>
-            <mapping local="$PROJECT_DIR$" web="/" />
-          </mappings>
-        </serverdata>
-      </paths>
-      <paths name="root@172.16.78.10:32297 password (39)">
-        <serverdata>
-          <mappings>
-            <mapping deploy="/zhangyanwei/MonoSplat" local="$PROJECT_DIR$" />
-          </mappings>
-        </serverdata>
-      </paths>
-      <paths name="root@172.16.78.10:32297 password (4)">
-        <serverdata>
-          <mappings>
-            <mapping deploy="/zhangyanwei/MonoSplat" local="$PROJECT_DIR$" />
-          </mappings>
-        </serverdata>
-      </paths>
-      <paths name="root@172.16.78.10:32297 password (40)">
-        <serverdata>
-          <mappings>
-            <mapping deploy="/zhangyanwei/MonoSplat" local="$PROJECT_DIR$" />
-          </mappings>
-        </serverdata>
-      </paths>
-      <paths name="root@172.16.78.10:32297 password (41)">
-        <serverdata>
-          <mappings>
-            <mapping deploy="/zhangyanwei/MonoSplat" local="$PROJECT_DIR$" />
-          </mappings>
-        </serverdata>
-      </paths>
-      <paths name="root@172.16.78.10:32297 password (42)">
-        <serverdata>
-          <mappings>
-            <mapping deploy="/zhangyanwei/MonoSplat" local="$PROJECT_DIR$" />
-          </mappings>
-        </serverdata>
-      </paths>
-      <paths name="root@172.16.78.10:32297 password (43)">
-        <serverdata>
-          <mappings>
-            <mapping deploy="/zhangyanwei/MonoSplat" local="$PROJECT_DIR$" />
-          </mappings>
-        </serverdata>
-      </paths>
-      <paths name="root@172.16.78.10:32297 password (44)">
-        <serverdata>
-          <mappings>
-            <mapping deploy="/zhangyanwei/MonoSplat" local="$PROJECT_DIR$" />
-          </mappings>
-        </serverdata>
-      </paths>
-      <paths name="root@172.16.78.10:32297 password (45)">
-        <serverdata>
-          <mappings>
-            <mapping deploy="/zhangyanwei/MonoSplat" local="$PROJECT_DIR$" />
-          </mappings>
-        </serverdata>
-      </paths>
-      <paths name="root@172.16.78.10:32297 password (5)">
-        <serverdata>
-          <mappings>
-            <mapping local="$PROJECT_DIR$" web="/" />
-          </mappings>
-        </serverdata>
-      </paths>
-      <paths name="root@172.16.78.10:32297 password (6)">
-        <serverdata>
-          <mappings>
-            <mapping local="$PROJECT_DIR$" web="/" />
-          </mappings>
-        </serverdata>
-      </paths>
-      <paths name="root@172.16.78.10:32297 password (7)">
-        <serverdata>
-          <mappings>
-            <mapping local="$PROJECT_DIR$" web="/" />
-          </mappings>
-        </serverdata>
-      </paths>
-      <paths name="root@172.16.78.10:32297 password (8)">
-        <serverdata>
-          <mappings>
-            <mapping deploy="/zhangyanwei/MonoSplat" local="$PROJECT_DIR$" />
-          </mappings>
-        </serverdata>
-      </paths>
-      <paths name="root@172.16.78.10:32297 password (9)">
-        <serverdata>
-          <mappings>
-            <mapping deploy="/zhangyanwei/MonoSplat" local="$PROJECT_DIR$" />
-          </mappings>
-        </serverdata>
-      </paths>
-    </serverData>
-    <option name="myAutoUpload" value="ALWAYS" />
-  </component>
->>>>>>> eb5b57db
 </project>