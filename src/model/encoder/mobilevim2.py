<<<<<<< HEAD
from functools import partial

import pywt
import pywt.data
import torch
import torch.nn as nn
import torch.nn.functional as F
from fvcore.nn import FlopCountAnalysis, flop_count_table
from timm.layers import DropPath, SqueezeExcite
from timm.models.vision_transformer import trunc_normal_
from typing import List, Tuple, Optional

# 在函数内部局部导入
CFG_mobilevim_xxs = {
    'model_type':'xx_small',
    'img_size': 224,
    'embed_dims': [192, 384, 448, 512],  # 添加第4层
    'global_ratio': [0.8, 0.7, 0.6, 0.5],  # 添加第4层
    'local_ratio': [0.2, 0.2, 0.3, 0.2],   # 添加第4层
    'kernels': [7, 5, 3, 3],               # 添加第4层
    'drop_path': 0,
    'ssm_ratio': 2,
}

CFG_mobilevim_xs = {
    'model_type':'x_small',
    'img_size': 256,
    'embed_dims': [200, 376, 448, 512],    # 添加第4层
    'global_ratio': [0.8, 0.7, 0.6, 0.5],  # 添加第4层
    'local_ratio': [0.2, 0.2, 0.3, 0.2],   # 添加第4层
    'kernels': [7, 5, 3, 3],               # 添加第4层
    'drop_path': 0,
    'ssm_ratio': 2,
}

CFG_mobilevim_s = {
    'model_type':'small',
    'img_size': 384,
    'embed_dims': [200, 376, 448, 512],    # 添加第4层
    'global_ratio': [0.8, 0.7, 0.6, 0.5],  # 添加第4层
    'local_ratio': [0.2, 0.2, 0.3, 0.2],   # 添加第4层
    'kernels': [7, 5, 3, 3],               # 添加第4层
    'drop_path': 0,
    'ssm_ratio': 2,
}

def mobilevim_xxs(num_classes=1000, pretrained=False, fuse=False, pretrained_cfg=None, model_cfg=CFG_mobilevim_xxs):
    model = MobileViM(num_classes=num_classes, **model_cfg)
    if fuse:
        replace_batchnorm(model)
    return model

def mobilevim_xs(num_classes=1000, pretrained=False, fuse=False, pretrained_cfg=None, model_cfg=CFG_mobilevim_xs):
    model = MobileViM(num_classes=num_classes, **model_cfg)
    if fuse:
        replace_batchnorm(model)
    return model

def mobilevim_s(num_classes=1000, pretrained=False, fuse=False, pretrained_cfg=None, model_cfg=CFG_mobilevim_s):
    model = MobileViM(num_classes=num_classes, **model_cfg)
    if fuse:
        replace_batchnorm(model)
    return model


# from src.model.encoder.defattn_decoder import MSDeformAttnPixelDecoder
# from model.id_module import AFP, ISD


def create_wavelet_filter(wave, in_size, out_size, type=torch.float):
    """创建小波变换的分解和重构滤波器组

    Args:
        wave (str): 小波名称，如'db1'
        in_size (int): 输入数据的通道数（分解滤波器的输入通道数）
        out_size (int): 输出数据的通道数（重构滤波器的输出通道数）
        type (torch.dtype): 张量数据类型，默认为torch.float

    Returns:
        dec_filters (Tensor): 分解滤波器组，形状为 [in_size*4, 1, H, W]
        rec_filters (Tensor): 重构滤波器组，形状为 [out_size*4, 1, H, W]
    """
    # 初始化小波对象，获取分解和重构滤波器系数
    w = pywt.Wavelet(wave)  # 创建小波对象

    # 分解滤波器处理（用于小波分解）
    dec_hi = torch.tensor(w.dec_hi[::-1], dtype=type)  # 获取分解高通滤波器并反转顺序
    dec_lo = torch.tensor(w.dec_lo[::-1], dtype=type)  # 获取分解低通滤波器并反转顺序

    # 通过外积生成四个二维分解滤波器 (LL, LH, HL, HH)
    dec_filters = torch.stack([
        dec_lo.unsqueeze(0) * dec_lo.unsqueeze(1),  # 低低组合 (LL)
        dec_lo.unsqueeze(0) * dec_hi.unsqueeze(1),  # 低高组合 (LH)
        dec_hi.unsqueeze(0) * dec_lo.unsqueeze(1),  # 高低组合 (HL)
        dec_hi.unsqueeze(0) * dec_hi.unsqueeze(1)  # 高高组合 (HH)
    ], dim=0)  # 输出形状 [4, H, W]，H/W为滤波器长度

    # 扩展分解滤波器维度以匹配输入通道数
    dec_filters = dec_filters[:, None]  # 增加通道维度 → [4, 1, H, W]
    dec_filters = dec_filters.repeat(in_size, 1, 1, 1)  # 按输入通道数重复 → [in_size*4, 1, H, W]

    # 重构滤波器处理（用于小波重构）
    rec_hi = torch.tensor(w.rec_hi[::-1], dtype=type).flip(dims=[0])  # 反转+翻转顺序
    rec_lo = torch.tensor(w.rec_lo[::-1], dtype=type).flip(dims=[0])  # 确保与分解相位匹配

    # 通过外积生成四个二维重构滤波器 (LL, LH, HL, HH)
    rec_filters = torch.stack([
        rec_lo.unsqueeze(0) * rec_lo.unsqueeze(1),  # 低低组合 (LL)
        rec_lo.unsqueeze(0) * rec_hi.unsqueeze(1),  # 低高组合 (LH)
        rec_hi.unsqueeze(0) * rec_lo.unsqueeze(1),  # 高低组合 (HL)
        rec_hi.unsqueeze(0) * rec_hi.unsqueeze(1)  # 高高组合 (HH)
    ], dim=0)  # 输出形状 [4, H, W]

    # 扩展重构滤波器维度以匹配输出通道数
    rec_filters = rec_filters[:, None]  # 增加通道维度 → [4, 1, H, W]
    rec_filters = rec_filters.repeat(out_size, 1, 1, 1)  # 按输出通道数重复 → [out_size*4, 1, H, W]

    return dec_filters, rec_filters


def wavelet_transform(x, filters):
    """应用二维小波变换，将输入信号分解为四个子带

    Args:
        x (Tensor): 输入张量，形状为 [batch_size, channels, height, width]
        filters (Tensor): 分解滤波器组，形状为 [channels*4, 1, H, W]

    Returns:
        Tensor: 小波变换结果，形状为 [batch_size, channels, 4, height//2, width//2]
            其中第三个维度对应四个子带：LL(低低), LH(低高), HL(高低), HH(高高)
    """
    # 获取输入张量的维度信息
    b, c, h, w = x.shape  # batch大小, 通道数, 高度, 宽度

    # 计算填充大小：确保卷积后尺寸正确减半
    # 滤波器尺寸为 (H, W)，填充量为滤波器半长减1（适配对称小波滤波器）
    pad = (filters.shape[2] // 2 - 1,  # 高度方向填充量
           filters.shape[3] // 2 - 1)  # 宽度方向填充量

    # 执行分组卷积：每个输入通道独立应用四个滤波器
    # 输出形状 [b, c*4, h//2, w//2]（stride=2实现下采样）
    x = F.conv2d(x,
                 filters,
                 stride=2,  # 步长2实现空间尺寸减半
                 groups=c,  # 分组数=通道数，实现通道独立处理
                 padding=pad)  # 对称填充保持相位对齐

    # 重塑张量结构：将四个子带组织到独立维度
    # 从 [b, c*4, h', w'] → [b, c, 4, h', w'] 其中 h' = h//2, w' = w//2
    x = x.reshape(b, c, 4, h // 2, w // 2)

    return x


def inverse_wavelet_transform(x, filters):
    """应用二维逆小波变换，将四个子带重构成原始尺寸信号

    Args:
        x (Tensor): 输入张量，形状为 [batch_size, channels, 4, h//2, w//2]
            第三个维度包含四个子带：LL(低低), LH(低高), HL(高低), HH(高高)
        filters (Tensor): 重构滤波器组，形状为 [channels*4, 1, H, W]

    Returns:
        Tensor: 重构后的信号，形状为 [batch_size, channels, height, width]
            其中 height = h//2 * 2, width = w//2 * 2 恢复原始空间尺寸
    """
    # 获取输入张量的维度信息（_占位符对应子带维度4）
    b, c, _, h_half, w_half = x.shape  # batch大小, 通道数, 子带数, 半高, 半宽

    # 计算填充大小：与正变换对称，确保卷积转置后尺寸正确加倍
    pad = (filters.shape[2] // 2 - 1,  # 高度方向填充量
           filters.shape[3] // 2 - 1)  # 宽度方向填充量

    # 合并子带维度到通道维度：将四个子带展开为独立通道
    # [b, c, 4, h', w'] → [b, c*4, h', w'] (h'=h_half, w'=w_half)
    x = x.reshape(b, c * 4, h_half, w_half)

    # 执行分组转置卷积：每个通道组独立重构信号
    # 输出形状 [b, c, h, w] 其中 h = h_half*2, w = w_half*2
    x = F.conv_transpose2d(x,
                           filters,
                           stride=2,  # 步长2实现空间尺寸加倍
                           groups=c,  # 分组数=通道数，保持通道独立处理
                           padding=pad)  # 对称填充确保相位对齐

    return x


class MBWTConv2d(nn.Module):
    """多分支小波变换卷积模块（Multi-Branch Wavelet Transform Convolution）

    特点：
    - 结合小波多分辨率分析与深度卷积
    - 支持多级小波分解与重构
    - 集成状态空间模型（SSM）进行全局特征调制

    主要流程：
    输入 → 多级小波分解 → 高频分量卷积处理 → 逆小波重构 → 全局注意力融合 → 输出

    Args:
        in_channels (int): 输入通道数
        out_channels (int): 输出通道数（需等于in_channels）
        kernel_size (int): 高频分支卷积核尺寸，默认为5
        stride (int): 空间下采样步长，默认为1
        bias (bool): 是否使用偏置项，默认为True
        wt_levels (int): 小波分解级数，默认为1
        wt_type (str): 小波基类型，如'db1'，默认为'db1'
        ssm_ratio (int): 状态空间模型扩展比，默认为1
        forward_type (str): SSM前向计算版本，默认为"v05"
    """

    def __init__(self, in_channels, out_channels, kernel_size=5, stride=1, bias=True,
                 wt_levels=1, wt_type='db1', ssm_ratio=1, forward_type="v05"):
        super(MBWTConv2d, self).__init__()
        assert in_channels == out_channels  # 当前设计要求输入输出通道相同

        # 基础参数设置
        self.in_channels = in_channels
        self.wt_levels = wt_levels  # 小波分解深度（默认为1级）
        self.stride = stride  # 空间下采样步长
        self.dilation = 1  # 扩张率（当前未使用）

        # 小波滤波器初始化（不可训练参数）
        self.wt_filter, self.iwt_filter = create_wavelet_filter(wt_type, in_channels, in_channels, torch.float)
        self.wt_filter = nn.Parameter(self.wt_filter, requires_grad=False)
        self.iwt_filter = nn.Parameter(self.iwt_filter, requires_grad=False)

        # 绑定小波变换函数（通过偏函数预设滤波器参数）
        self.wt_function = partial(wavelet_transform, filters=self.wt_filter)  # 分解函数
        self.iwt_function = partial(inverse_wavelet_transform, filters=self.iwt_filter)  # 重构函数

        # 全局特征调制模块
        from src.model.encoder.lib_mamba.vmambanew import SS2D
        self.global_atten = SS2D(
            d_model=in_channels,  # 特征维度
            d_state=1,  # 状态维度
            ssm_ratio=ssm_ratio,  # SSM隐藏层扩展比例
            initialize="v2",  # 参数初始化方式
            forward_type=forward_type,  # 前向计算模式
            channel_first=True,  # 通道维度在前
            k_group=2  # 分组卷积数
        )
        self.base_scale = _ScaleModule([1, in_channels, 1, 1])  # 基础缩放模块

        # 构建多级小波处理分支
        self.wavelet_convs = nn.ModuleList([
            # 深度可分离卷积处理高频成分（每组处理4个通道：LH/HL/HH）
            nn.Conv2d(
                in_channels * 4,  # 输入通道（4子带 × 原通道）
                in_channels * 4,  # 输出通道（保持相同）
                kernel_size,
                padding='same',  # 保持空间尺寸
                stride=1,
                dilation=1,
                groups=in_channels * 4,  # 深度可分离分组（每组处理单个子带）
                bias=False  # 无偏置项
            ) for _ in range(self.wt_levels)
        ])

        # 每级小波分支的缩放系数（初始化为0.1，促进稳定训练）
        self.wavelet_scale = nn.ModuleList([
            _ScaleModule([1, in_channels * 4, 1, 1], init_scale=0.1)
            for _ in range(self.wt_levels)
        ])

        # 下采样处理（当stride>1时）
        if self.stride > 1:
            # 使用逐通道1x1卷积实现步长下采样（不可训练参数）
            self.stride_filter = nn.Parameter(torch.ones(in_channels, 1, 1, 1), requires_grad=False)
            self.do_stride = lambda x_in: F.conv2d(
                x_in, self.stride_filter,
                bias=None,
                stride=self.stride,
                groups=in_channels
            )
        else:
            self.do_stride = None

    def forward(self, x):
        """前向传播过程

        处理流程：
        1. 多级小波分解：逐级提取低频分量，存储高频分量
        2. 高频分量处理：对每级的LH/HL/HH进行深度卷积
        3. 逆小波重构：从最深层级开始逐级融合高低频信息
        4. 全局特征融合：通过SSM增强特征，并与小波分支结果相加
        5. 下采样输出：根据stride参数决定是否进行空间下采样
        """
        # 初始化各层级存储容器
        x_ll_in_levels = []  # 存储每级的低频分量（LL）
        x_h_in_levels = []  # 存储每级的高频分量（LH/HL/HH）
        shapes_in_levels = []  # 记录每级输入尺寸（用于逆变换时裁剪）

        # 初始低频分量为输入本身
        curr_x_ll = x

        # 前向分解阶段：多级小波分解 -------------------------------------------
        for i in range(self.wt_levels):
            # 记录当前层级输入尺寸
            curr_shape = curr_x_ll.shape
            shapes_in_levels.append(curr_shape)

            # 填充处理（当尺寸为奇数时补零）
            if (curr_shape[2] % 2 > 0) or (curr_shape[3] % 2 > 0):
                curr_pads = (0, curr_shape[3] % 2, 0, curr_shape[2] % 2)
                curr_x_ll = F.pad(curr_x_ll, curr_pads)  # 右下方补零

            # 执行小波分解，得到4个子带 [LL, LH, HL, HH]
            curr_x = self.wt_function(curr_x_ll)  # 输出形状 [B, C, 4, H//2, W//2]

            # 分离低频分量（LL）供下一级分解使用
            curr_x_ll = curr_x[:, :, 0, :, :]  # 索引0对应LL子带

            # 处理高频分量（LH/HL/HH）
            shape_x = curr_x.shape
            curr_x_tag = curr_x.reshape(shape_x[0], shape_x[1] * 4, shape_x[3], shape_x[4])  # 合并子带维度到通道
            curr_x_tag = self.wavelet_scale[i](self.wavelet_convs[i](curr_x_tag))  # 深度卷积+缩放
            curr_x_tag = curr_x_tag.reshape(shape_x)  # 恢复子带维度

            # 存储处理后的高低频信息
            x_ll_in_levels.append(curr_x_tag[:, :, 0, :, :])  # 存储当前级的处理后LL
            x_h_in_levels.append(curr_x_tag[:, :, 1:4, :, :])  # 存储当前级的处理后高频（LH/HL/HH）

        # 逆向重构阶段：从最深层级开始融合 -------------------------------------
        if self.wt_levels == 0:
            # 当不进行小波分解时，直接返回全局特征调制结果
            x = self.base_scale(self.global_atten(x))
            if self.do_stride is not None:
                x = self.do_stride(x)
            return x  # 提前返回避免后续空循环

        next_x_ll = torch.zeros_like(curr_x_ll, device=x.device)  # 初始化最深层的低频残差

        for i in range(self.wt_levels - 1, -1, -1):  # 倒序处理层级（从最深到最浅）
            # 取出当前层级存储的信息
            curr_x_ll = x_ll_in_levels.pop()  # 当前级处理后的LL
            curr_x_h = x_h_in_levels.pop()  # 当前级处理后的高频
            curr_shape = shapes_in_levels.pop()  # 原始输入尺寸

            # 低频融合：当前级LL + 深层传递的残差
            curr_x_ll = curr_x_ll + next_x_ll

            # 拼接高低频信息（LL与LH/HL/HH）
            curr_x = torch.cat([curr_x_ll.unsqueeze(2), curr_x_h], dim=2)  # 恢复子带维度

            # 执行逆小波变换，重构上一级低频分量
            next_x_ll = self.iwt_function(curr_x)  # 输出形状 [B, C, H, W]

            # 裁剪尺寸（处理可能的填充）
            next_x_ll = next_x_ll[:, :, :curr_shape[2], :curr_shape[3]]

        # 全局特征融合 --------------------------------------------------
        x_tag = next_x_ll  # 最终重构结果
        assert len(x_ll_in_levels) == 0  # 确认所有层级已处理

        # 原输入通过SSM模块进行全局特征调制
        x = self.base_scale(self.global_atten(x))
        # 残差连接：全局特征 + 小波分支结果
        x = x + x_tag

        # 下采样输出（如果需要）
        if self.do_stride is not None:
            x = self.do_stride(x)  # 执行步长下采样

        # 在返回前添加显式清理
        if torch.cuda.is_available():
            torch.cuda.empty_cache()

        # 确保返回的张量不保留计算图
        return x.clone().detach()


class _ScaleModule(nn.Module):
    """可学习的缩放模块，实现逐元素或通道级特征缩放

    功能描述：
    - 对输入张量进行可学习的缩放操作，每个缩放因子对应输入的一个维度
    - 常用于调整不同特征通道的重要性（类似注意力机制的简化版本）
    - 初始化阶段通过init_scale控制初始缩放幅度

    Args:
        dims (list/tuple): 缩放权重的维度，例如：
            - [1, C, 1, 1] 实现逐通道缩放（常用）
            - [1] 实现全局标量缩放
        init_scale (float): 缩放因子的初始值，默认为1.0（等同单位变换）
        init_bias (float): 偏置项初始值（当前版本未实现，保留接口）
    """

    def __init__(self, dims, init_scale=1.0, init_bias=0):
        super(_ScaleModule, self).__init__()
        self.dims = dims  # 权重张量的形状

        # 初始化可学习缩放参数（广播机制适配输入维度）
        self.weight = nn.Parameter(torch.ones(*dims) * init_scale)  # 创建形状为dims的全1张量，乘以初始缩放值

        # 当前版本未实现偏置项（保留参数接口供后续扩展）
        self.bias = None  # 可扩展为：nn.Parameter(torch.zeros(*dims) + init_bias)

    def forward(self, x):
        """前向传播：执行元素级缩放

        输入输出形状：
        - 输入 x: [B, C, H, W] 或其它任意形状（需与self.dims广播兼容）
        - 输出:  与输入x相同形状，每个元素乘以对应位置的缩放因子

        广播机制示例：
        - 当dims=[1, C, 1, 1]时，对4D输入执行逐通道缩放
        - 当dims=[1]时，对所有元素执行相同缩放
        """
        return torch.mul(self.weight, x)  # 元素级乘法（支持广播）


class DWConv2d_BN_ReLU(nn.Sequential):
    """深度可分离卷积块（含BN与ReLU），支持卷积层与BN层的参数融合

    结构说明：
    [3x3深度卷积 → BN → ReLU → 1x1深度卷积 → BN]
    特点：
    - 通过两次深度卷积实现空间+通道特征提取
    - 所有卷积层均为深度可分离（分组数=输入通道数）
    - 提供fuse方法合并卷积与BN层，提升推理速度

    使用注意：
    - out_channels必须是in_channels的整数倍（因groups=in_channels）
    - 适用于轻量化网络设计，参数量远小于标准卷积

    Args:
        in_channels (int): 输入通道数
        out_channels (int): 输出通道数（需为in_channels的整数倍）
        kernel_size (int): 空间卷积核尺寸，默认为3
        bn_weight_init (float): BN层权重的初始值，默认为1
    """

    def __init__(self, in_channels, out_channels, kernel_size=3, stride=1, bn_weight_init=1):
        super().__init__()
        # 3x3深度卷积（逐通道空间特征提取）
        self.add_module('dwconv3x3',
                        nn.Conv2d(in_channels,
                                  in_channels,
                                  kernel_size=kernel_size,
                                  stride=stride,
                                  padding=kernel_size // 2,
                                  groups=in_channels,
                                  bias=False))
        # 批归一化与激活
        self.add_module('bn1', nn.BatchNorm2d(in_channels))
        self.add_module('relu', nn.ReLU(inplace=True))

        # 1x1深度卷积（跨通道特征融合）
        self.add_module('dwconv1x1',
                        nn.Conv2d(in_channels,
                                  out_channels,
                                  kernel_size=1,
                                  stride=1,
                                  padding=0,
                                  groups=1,  # 保持深度可分离特性
                                  bias=False))
        self.add_module('bn2', nn.BatchNorm2d(out_channels))

        # 初始化BN参数（稳定训练）
        nn.init.constant_(self.bn1.weight, bn_weight_init)  # γ初始值
        nn.init.constant_(self.bn1.bias, 0)  # β初始值
        nn.init.constant_(self.bn2.weight, bn_weight_init)
        nn.init.constant_(self.bn2.bias, 0)

    @torch.no_grad()
    def fuse(self):
        """融合卷积层与BN层参数，生成推理优化结构

        融合公式：
        w_fused = w_conv * (γ / sqrt(σ^2 + ε))
        b_fused = β - (γ * μ) / sqrt(σ^2 + ε)

        返回：
            nn.Sequential: 包含融合后卷积层的新序列
        """
        dwconv3x3, bn1, relu, dwconv1x1, bn2 = self._modules.values()

        # 融合3x3卷积与BN1 ----------------------------------------------
        # 计算融合后的权重
        w1 = bn1.weight / (bn1.running_var + bn1.eps) ** 0.5
        w1 = dwconv3x3.weight * w1[:, None, None, None]  # 广播乘法

        # 计算融合后的偏置
        b1 = bn1.bias - bn1.running_mean * bn1.weight / (bn1.running_var + bn1.eps) ** 0.5

        # 创建融合后的3x3卷积层
        fused_dwconv3x3 = nn.Conv2d(
            w1.size(1) * dwconv3x3.groups,  # 输入通道 = 单组输入通道数 × 组数
            w1.size(0),  # 输出通道数保持不变
            w1.shape[2:],  # 卷积核尺寸
            stride=dwconv3x3.stride,
            padding=dwconv3x3.padding,
            dilation=dwconv3x3.dilation,
            groups=dwconv3x3.groups,
            device=dwconv3x3.weight.device
        )
        fused_dwconv3x3.weight.data.copy_(w1)
        fused_dwconv3x3.bias.data.copy_(b1)

        # 融合1x1卷积与BN2 ----------------------------------------------
        w2 = bn2.weight / (bn2.running_var + bn2.eps) ** 0.5
        w2 = dwconv1x1.weight * w2[:, None, None, None]
        b2 = bn2.bias - bn2.running_mean * bn2.weight / (bn2.running_var + bn2.eps) ** 0.5

        fused_dwconv1x1 = nn.Conv2d(
            w2.size(1) * dwconv1x1.groups,
            w2.size(0),
            w2.shape[2:],
            stride=dwconv1x1.stride,
            padding=dwconv1x1.padding,
            dilation=dwconv1x1.dilation,
            groups=dwconv1x1.groups,
            device=dwconv1x1.weight.device
        )
        fused_dwconv1x1.weight.data.copy_(w2)
        fused_dwconv1x1.bias.data.copy_(b2)

        # 构建优化后的序列模型
        fused_model = nn.Sequential(fused_dwconv3x3, relu, fused_dwconv1x1)
        return fused_model


class PyramidDWConv(nn.Module):
    """金字塔深度可分离卷积模块
    结构：
       输入 → 通道均分3分支 → [3x3/5x5/7x7深度卷积] → 特征拼接 → 1x1卷积融合

    Args:
        in_channels (int): 输入通道数
        out_channels (int): 输出通道数
        kernel_sizes (list): 各分支卷积核尺寸，默认为[3,5,7]
        bn_weight_init (float): BN层权重初始化值，默认为1.0
    """

    def __init__(self, in_channels, out_channels,
                 kernel_sizes=[3, 5, 7], bn_weight_init=1.0):
        super().__init__()

        # 将输入通道均分到三个分支（处理无法整除的情况）
        self.split_sizes = self._split_channels(in_channels, 3)

        # 确保总通道数等于输入通道数
        assert sum(self.split_sizes) == in_channels, "总通道数不等于输入通道数"

        # 调试信息
        # print(f"PyramidDWConv: in_channels={in_channels}, split_sizes={self.split_sizes}")

        # 构建三个不同尺度的深度卷积分支
        self.branches = nn.ModuleList()
        for i, ksize in enumerate(kernel_sizes):
            branch = nn.Sequential(
                # 深度可分离卷积（分组数=输入通道数）
                nn.Conv2d(
                    self.split_sizes[i],  # 单分支输入通道
                    self.split_sizes[i],  # 保持通道数
                    kernel_size=ksize,
                    padding=ksize // 2,  # 保持空间尺寸
                    groups=self.split_sizes[i],  # 深度卷积
                    bias=False
                ),
                nn.BatchNorm2d(self.split_sizes[i]),
                nn.ReLU(inplace=True)
            )
            self.branches.append(branch)
            # 初始化BN参数
            nn.init.constant_(branch[1].weight, bn_weight_init)
            nn.init.constant_(branch[1].bias, 0)

        # 特征融合层（1x1卷积调整通道）
        self.fusion = Conv2d_BN(
            in_channels,  # 输入总通道（三分支concat后）
            out_channels,
            ks=1,
            bn_weight_init=bn_weight_init
        )

    def _split_channels(self, total, num_groups):
        """均分通道数，处理无法整除的情况"""
        base = total // num_groups
        remainder = total % num_groups
        split = [base + 1 if i < remainder else base for i in range(num_groups)]
        return split

    def forward(self, x):
        # 拆分输入到三个分支
        x_split = torch.split(x, self.split_sizes, dim=1)

        # 并行处理各分支
        branch_outs = []
        for i, branch in enumerate(self.branches):
            out = branch(x_split[i])  # [B, C_i, H, W]
            branch_outs.append(out)

        # 通道维度拼接
        x = torch.cat(branch_outs, dim=1)  # [B, C1+C2+C3, H, W]

        # 特征融合
        x = self.fusion(x)  # [B, out_channels, H, W]
        return x


class Conv2d_BN(torch.nn.Sequential):
    def __init__(self, a, b, ks=1, stride=1, pad=0, dilation=1,
                 groups=1, bn_weight_init=1):
        super().__init__()
        # 添加一个卷积层到Sequential模块中
        # 输入通道数为a，输出通道数为b，卷积核大小为ks，步长为stride，填充为pad，扩张率为dilation，分组数为groups
        # 注意：这里卷积层的bias设置为False，因为后面会接一个BatchNorm层
        self.add_module('c', torch.nn.Conv2d(
            a, b, ks, stride, pad, dilation, groups, bias=False))

        # 添加一个BatchNorm层到Sequential模块中
        # 参数为输出通道数b
        self.add_module('bn', torch.nn.BatchNorm2d(b))

        # 初始化BatchNorm层的权重为bn_weight_init
        torch.nn.init.constant_(self.bn.weight, bn_weight_init)

        # 初始化BatchNorm层的偏置为0
        torch.nn.init.constant_(self.bn.bias, 0)

    @torch.no_grad()
    def fuse(self):
        # 获取卷积层和BatchNorm层
        c, bn = self._modules.values()

        # 计算融合后的权重
        # w = bn.weight / sqrt(bn.running_var + bn.eps)
        w = bn.weight / (bn.running_var + bn.eps) ** 0.5

        # 将权重w扩展到与卷积层权重相同的形状
        w = c.weight * w[:, None, None, None]

        # 计算融合后的偏置
        # b = bn.bias - bn.running_mean * bn.weight / sqrt(bn.running_var + bn.eps)
        b = bn.bias - bn.running_mean * bn.weight / \
            (bn.running_var + bn.eps) ** 0.5

        # 创建一个新的卷积层，参数与原来的卷积层相同
        m = torch.nn.Conv2d(w.size(1) * self.c.groups, w.size(
            0), w.shape[2:], stride=self.c.stride, padding=self.c.padding, dilation=self.c.dilation,
                            groups=self.c.groups)

        # 将融合后的权重和偏置复制到新的卷积层中
        m.weight.data.copy_(w)
        m.bias.data.copy_(b)

        # 返回融合后的卷积层
        return m


class BN_Linear(torch.nn.Sequential):
    def __init__(self, a, b, bias=True, std=0.02):
        super().__init__()
        # 添加一个BatchNorm1d层，输入维度为a
        self.add_module('bn', torch.nn.BatchNorm1d(a))
        # 添加一个Linear层，输入维度为a，输出维度为b，是否使用偏置由bias参数决定
        self.add_module('l', torch.nn.Linear(a, b, bias=bias))
        # 使用trunc_normal_函数初始化Linear层的权重，标准差为std
        trunc_normal_(self.l.weight, std=std)
        # 如果使用偏置，则将其初始化为0
        if bias:
            torch.nn.init.constant_(self.l.bias, 0)

    @torch.no_grad()
    def fuse(self):
        # 获取BatchNorm层和Linear层
        bn, l = self._modules.values()
        # 计算融合后的权重：w = bn.weight / sqrt(bn.running_var + bn.eps)
        w = bn.weight / (bn.running_var + bn.eps) ** 0.5
        # 计算融合后的偏置：b = bn.bias - bn.running_mean * bn.weight / sqrt(bn.running_var + bn.eps)
        b = bn.bias - self.bn.running_mean * \
            self.bn.weight / (bn.running_var + bn.eps) ** 0.5
        # 将权重w与Linear层的权重相乘
        w = l.weight * w[None, :]
        # 计算最终的偏置
        if l.bias is None:
            b = b @ self.l.weight.T  # 如果Linear层没有偏置，则只计算BatchNorm的影响
        else:
            b = (l.weight @ b[:, None]).view(-1) + self.l.bias  # 如果Linear层有偏置，则加上Linear层的偏置
        # 创建一个新的Linear层，输入维度为w.size(1)，输出维度为w.size(0)
        m = torch.nn.Linear(w.size(1), w.size(0))
        # 将融合后的权重和偏置复制到新的Linear层中
        m.weight.data.copy_(w)
        m.bias.data.copy_(b)
        # 返回融合后的Linear层
        return m


class PatchMerging(torch.nn.Module):
    def __init__(self, dim, out_dim):
        super().__init__()
        # 定义隐藏层维度为输入维度的4倍
        hid_dim = int(dim * 4)
        # 第一层卷积：输入维度为dim，输出维度为hid_dim，卷积核大小为1x1，步长为1，填充为0
        self.conv1 = Conv2d_BN(dim, hid_dim, 1, 1, 0, )
        # 激活函数：ReLU
        self.act = torch.nn.ReLU()
        # 第二层卷积：输入维度为hid_dim，输出维度为hid_dim，卷积核大小为3x3，步长为2，填充为1，分组数为hid_dim
        self.conv2 = Conv2d_BN(hid_dim, hid_dim, 3, 2, 1, groups=hid_dim,)
        # Squeeze-and-Excitation模块：输入维度为hid_dim，压缩比例为0.25
        self.se = SqueezeExcite(hid_dim, .25)
        # 第三层卷积：输入维度为hid_dim，输出维度为out_dim，卷积核大小为1x1，步长为1，填充为0
        self.conv3 = Conv2d_BN(hid_dim, out_dim, 1, 1, 0,)

    def forward(self, x):
        # 前向传播：依次通过conv1 -> ReLU -> conv2 -> ReLU -> SE -> conv3
        x = self.conv3(self.se(self.act(self.conv2(self.act(self.conv1(x))))))
        return x


class Residual(torch.nn.Module):
    def __init__(self, m, drop=0.):
        super().__init__()
        # 保存传入的模块m
        self.m = m
        # 保存dropout概率
        self.drop = drop

    def forward(self, x):
        # 如果是训练模式且dropout概率大于0
        if self.training and self.drop > 0:
            # 生成一个随机张量，形状为(x.size(0), 1, 1, 1)，值在[0, 1)之间
            # 判断随机值是否大于dropout概率，大于的保留，小于的丢弃
            # 保留的值除以(1 - self.drop)以保持期望值不变
            return x + self.m(x) * torch.rand(x.size(0), 1, 1, 1,
                                              device=x.device).ge_(self.drop).div(1 - self.drop).detach()
        else:
            # 如果不是训练模式或dropout概率为0，直接返回x + m(x)
            return x + self.m(x)


class FFN(torch.nn.Module):
    def __init__(self, ed, h):
        super().__init__()
        # 第一层卷积：输入维度为ed，输出维度为h
        self.pw1 = Conv2d_BN(ed, h)
        # 激活函数：ReLU
        self.act = torch.nn.ReLU()
        # 第二层卷积：输入维度为h，输出维度为ed，BatchNorm的权重初始化为0
        self.pw2 = Conv2d_BN(h, ed, bn_weight_init=0)

    def forward(self, x):
        # 前向传播：依次通过pw1 -> ReLU -> pw2
        x = self.pw2(self.act(self.pw1(x)))
        return x


class FFN_Optimized(torch.nn.Module):
    def __init__(self, ed, expansion=4, groups=4):
        """
        Args:
            ed (int): 输入/输出通道数
            expansion (int): 中间层通道扩展倍数，必须为groups的整数倍
            groups (int): 压缩阶段的分组数（默认4组）
        """
        super().__init__()
        h = ed * expansion

        # 扩展阶段：深度可分离卷积（Groups=输入通道数）
        self.pw1 = Conv2d_BN(ed, h, ks=1, groups=ed)  # 参数量: ed*expansion

        # 压缩阶段：分组卷积（Groups需能整除输入/输出通道）
        self.pw2 = Conv2d_BN(h, ed, ks=1, groups=groups, bn_weight_init=0)  # 参数量: (h*ed)/groups

        self.act = torch.nn.ReLU()

    def forward(self, x):
        x = self.pw2(self.act(self.pw1(x)))
        return x


def nearest_multiple_of_16(n):
    # 如果n已经是16的倍数，直接返回n
    if n % 16 == 0:
        return n
    else:
        # 计算小于n的最大16的倍数
        lower_multiple = (n // 16) * 16
        # 计算大于n的最小16的倍数
        upper_multiple = lower_multiple + 16

        # 返回离n最近的16的倍数
        if (n - lower_multiple) < (upper_multiple - n):
            return lower_multiple
        else:
            return upper_multiple


class MobileViMModule(torch.nn.Module):
    def __init__(self, dim, global_ratio=0.25, local_ratio=0.25,
                 kernels=3, ssm_ratio=1, forward_type="v052d",):
        super().__init__()
        # 输入维度
        self.dim = dim
        # 计算全局通道数，确保是16的倍数
        self.global_channels = nearest_multiple_of_16(int(global_ratio * dim))
        # 计算局部通道数，确保全局通道数 + 局部通道数 <= 总维度
        if self.global_channels + int(local_ratio * dim) > dim:
            self.local_channels = dim - self.global_channels
        else:
            self.local_channels = int(local_ratio * dim)
        # 计算恒等映射通道数
        self.identity_channels = self.dim - self.global_channels - self.local_channels

        # 如果局部通道数不为0，定义局部操作（金字塔深度可分离卷积）
        if self.local_channels != 0:
            self.local_op = PyramidDWConv(in_channels=self.local_channels,
                                          out_channels=self.local_channels,
                                          kernel_sizes=[3, 5, 7]
                                          )
        else:
            self.local_op = nn.Identity()

        # 如果全局通道数不为0，定义全局操作（MBWTConv2d，一种基于SSM的卷积）
        if self.global_channels != 0:
            self.global_op = MBWTConv2d(self.global_channels, self.global_channels, kernels, wt_levels=1, ssm_ratio=ssm_ratio, forward_type=forward_type,)
        else:
            self.global_op = nn.Identity()

        # 定义投影层：ReLU + Conv2d_BN
        self.proj = nn.Sequential(
            DWConv2d_BN_ReLU(dim, dim // 2, bn_weight_init=0),  # 深度卷积降维
            Conv2d_BN(dim // 2, dim, groups=4, bn_weight_init=0)  # 分组卷积恢复维度
        )

    def forward(self, x):  # x (B,C,H,W)

        # 动态分割输入张量，确保每个部分都是张量
        parts = []
        if self.global_channels > 0:
            parts.append(self.global_channels)
        if self.local_channels > 0:
            parts.append(self.local_channels)
        if self.identity_channels > 0:
            parts.append(self.identity_channels)

        # 确保至少有一个部分
        if not parts:
            raise ValueError("All channel counts (global, local, identity) are zero.")

        # 动态分割输入张量
        splits = torch.split(x, parts, dim=1)

        # 初始化 x1, x2, x3，默认为零张量
        if self.global_channels > 0:
            x1 = splits[0]
        else:
            x1 = torch.zeros_like(x[:, :self.global_channels])

        if self.local_channels > 0:
            x2 = splits[1]
        else:
            x2 = torch.zeros_like(x[:, :self.local_channels])

        if self.identity_channels > 0:
            x3 = splits[2]
        else:
            x3 = torch.zeros_like(x[:, :self.identity_channels])


        # 检查 x1, x2, x3 是否为张量
        assert isinstance(x1, torch.Tensor), f"x1 is not a tensor: {type(x1)}"
        assert isinstance(x2, torch.Tensor), f"x2 is not a tensor: {type(x2)}"
        assert isinstance(x3, torch.Tensor), f"x3 is not a tensor: {type(x3)}"

        # 对全局部分应用全局操作
        if self.global_channels > 0:
            x1 = self.global_op(x1)
        else:
            print("No global operation applied, x1 remains unchanged.")

        # 对局部部分应用局部操作
        if self.local_channels > 0:
            x2 = self.local_op(x2)
        else:
            print("No local operation applied, x2 remains unchanged.")

        # 将处理后的全局部分、局部部分和恒等映射部分拼接，并通过投影层
        x = self.proj(torch.cat([x1, x2, x3], dim=1))
        return x


class MobileViMBlockWindow(torch.nn.Module):
    def __init__(self, dim, global_ratio=0.25, local_ratio=0.25,
                 kernels=5, ssm_ratio=1, forward_type="v052d",):
        super().__init__()
        # 输入维度
        self.dim = dim
        # 定义注意力模块（MobileMambaModule）
        self.attn = MobileViMModule(dim, global_ratio=global_ratio, local_ratio=local_ratio,
                                           kernels=kernels, ssm_ratio=ssm_ratio, forward_type=forward_type,)

    def forward(self, x):
        # 将输入x通过注意力模块
        x = self.attn(x)
        return x


class MobileViMBlock(torch.nn.Module):
    def __init__(self, type,
                 ed, global_ratio=0.25, local_ratio=0.25,
                 kernels=5,  drop_path=0., has_skip=True, ssm_ratio=1, forward_type="v052d"):
        super().__init__()

        # 第一个深度可分离卷积 + BN，并包装为残差模块
        self.PyDWConv0 = Residual(PyramidDWConv(ed, ed, kernel_sizes=[3,5,7], bn_weight_init=0.))
        # 第一个前馈网络，并包装为残差模块
        # self.ffn0 = Residual(FFN(ed, int(ed * 2)))
        self.ffn0 = Residual(FFN_Optimized(ed, expansion=2, groups=4))

        # 根据类型选择是否添加MobileMambaBlockWindow模块
        if type == 's':
            self.mixer = Residual(MobileViMBlockWindow(ed, global_ratio=global_ratio, local_ratio=local_ratio,
                                                       kernels=kernels, ssm_ratio=ssm_ratio,forward_type=forward_type))

        # 第二个深度可分离卷积 + BN，并包装为残差模块
        self.PyDWConv1 = Residual(PyramidDWConv(ed, ed, kernel_sizes=[3,5,7], bn_weight_init=0.))
        # 第二个前馈网络，并包装为残差模块
        # self.ffn1 = Residual(FFN(ed, int(ed * 2)))
        self.ffn1 = Residual(FFN_Optimized(ed, expansion=2, groups=4))

        # 是否使用跳跃连接
        self.has_skip = has_skip
        # DropPath模块，用于随机丢弃路径
        self.drop_path = DropPath(drop_path) if drop_path else nn.Identity()

    def forward(self, x):
        # 保存输入作为跳跃连接的捷径
        shortcut = x
        # 依次通过dw0 -> ffn0 -> mixer -> dw1 -> ffn1
        x = self.ffn1(self.PyDWConv1(self.mixer(self.ffn0(self.PyDWConv0(x)))))
        # 如果使用跳跃连接，则将捷径与drop_path后的输出相加
        x = (shortcut + self.drop_path(x)) if self.has_skip else x
        return x


class MobileViM(torch.nn.Module):
    def __init__(
            self,
            model_type='xx_small',
            num_classes=1000,
            in_chans=3,
            img_size=224,
            embed_dims=[192, 384, 448, 512],  # 确保默认值是4层
            initial_channels=192,
            # 编码器参数
            global_ratio=None,
            local_ratio=None,
            kernels=None,
            drop_path=0.,
            ssm_ratio=1,
            forward_type="v052d",
            # 解码器参数
            decoder_hidden_dim=256,
            decoder_depths=3,
            decoder_heads=4,
            decoder_anchor_points=4,
            decoder_expansion=2,
            afp_latent_dim=128,
            afp_num_latents=64,
            afp_depths=2,
            isd_depths=2
    ):
        super().__init__()

        # --- 编码器部分 ---
        self.embed_dims = embed_dims

        if global_ratio is None:
            global_ratio = [0.8, 0.7, 0.6, 0.5]  # 确保默认值是4层
        if local_ratio is None:
            local_ratio = [0.2, 0.2, 0.3, 0.2]   # 确保默认值是4层
        if kernels is None:
            kernels = [7, 5, 3, 3]               # 确保默认值是4层

        assert model_type in ['small', 'x_small', 'xx_small']
        self.model_type = model_type
        depth_config = {
            'small': [3, 4, 5, 3],      # 确保是4层
            'x_small': [2, 3, 3, 2],    # 确保是4层
            'xx_small': [1, 2, 2, 1]    # 确保是4层
        }
        depth = depth_config[model_type]

        # 参数校验
        assert len(embed_dims) == 4, "需要4个阶段的embed_dims"  # 保持4层的要求
        assert img_size % 32 == 0, "输入尺寸必须是32的倍数"

        # Patch embedding层：将输入图像转换为特征图
        self.patch_embed = torch.nn.Sequential(
            # 初始下采样：普通卷积（步长2）
            Conv2d_BN(
                a=in_chans,
                b=initial_channels // 8,
                ks=3,
                stride=2,
                pad=1,
                groups=1
            ),
            torch.nn.ReLU(),
            # 四个DW块：第二个步长2，其余步长1
            DWConv2d_BN_ReLU(initial_channels // 8, initial_channels // 4, stride=1),
            torch.nn.ReLU(),
            DWConv2d_BN_ReLU(initial_channels // 4, initial_channels // 2, stride=2),
            torch.nn.ReLU(),
            DWConv2d_BN_ReLU(initial_channels // 2, initial_channels, stride=1),
            torch.nn.ReLU(),
            DWConv2d_BN_ReLU(initial_channels, initial_channels, stride=1)
        )

        # 多阶段特征提取 - 4个阶段
        self.stages = nn.ModuleList()
        current_dim = initial_channels
        dprs = [x.item() for x in torch.linspace(0, drop_path, sum(depth))]

        # 构建MobileMamba块 - 4个阶段
        for stage_idx in range(4):  # 确保是4个阶段
            stage = nn.Sequential()
            stage.append(
                DWConv2d_BN_ReLU(
                    in_channels = current_dim,
                    out_channels = embed_dims[stage_idx],
                    stride=2
                )
            )
            current_dim = embed_dims[stage_idx]

            for block_idx in range(depth[stage_idx]):
                stage.append(
                    MobileViMBlock(
                        type = 's',
                        ed = current_dim,
                        global_ratio = global_ratio[stage_idx],
                        local_ratio = local_ratio[stage_idx],
                        kernels = kernels[stage_idx],
                        drop_path = dprs[sum(depth[:stage_idx]) + block_idx],
                        ssm_ratio = ssm_ratio,
                        forward_type = forward_type
                    )
                )
            self.stages.append(stage)


    @torch.jit.ignore
    def no_weight_decay(self):
        # 返回不需要权重衰减的参数
        return {x for x in self.state_dict().keys() if 'attention_biases' in x}

    def forward(self, x):
        # 编码阶段
        x = self.patch_embed(x)

        enc_features = []
        for stage in self.stages:
            for block in stage:
                x = block(x)
            # 克隆特征以断开计算图连接，避免保留整个计算历史
            enc_features.append(x.clone().detach())

            # 显式删除中间变量
            del x

        # 显式清理不需要的变量
        if 'x' in locals():
            del x

        return enc_features

class DepthPostProcess(nn.Module):
    """深度估计后处理模块"""
    def __init__(self, in_channels=256, upscale_factor=4):
        super().__init__()
        self.upsample = nn.Sequential(
            nn.Upsample(scale_factor=2, mode='bilinear'),
            Conv2d_BN(in_channels, in_channels//2, 3, 1, 1),
            nn.ReLU(),
            nn.Upsample(scale_factor=2, mode='bilinear')
        )
        self.final_conv = nn.Sequential(
            Conv2d_BN(in_channels//2, 64, 3, 1, 1),
            nn.ReLU(),
            nn.Conv2d(64, 1, 1)
        )

    def forward(self, x):
        x = self.upsample(x)
        return self.final_conv(x)

class ClassificationHead(nn.Module):
    """分类任务后处理模块"""
    def __init__(self, in_channels, num_classes, dropout=0.2):
        """
        Args:
            in_channels (int): 输入特征通道数（对应decoder_hidden_dim）
            num_classes (int): 分类类别数
            dropout (float): Dropout概率，默认0.2
        """
        super().__init__()
        self.pool = nn.AdaptiveAvgPool2d(1)  # 全局平均池化
        self.flatten = nn.Flatten(1)         # 展平层
        self.dropout = nn.Dropout(dropout)    # 随机失活
        self.fc = nn.Linear(in_channels, num_classes)  # 全连接层

    def forward(self, x):
        """
        输入: [B, C, H, W]
        输出: [B, num_classes]
        """
        x = self.pool(x)    # [B, C, 1, 1]
        x = self.flatten(x) # [B, C]
        x = self.dropout(x)
        return self.fc(x)

def replace_batchnorm(net):
    # 遍历网络的所有子模块
    for child_name, child in net.named_children():
        # 如果子模块有fuse方法，则调用fuse方法进行融合
        if hasattr(child, 'fuse'):
            fused = child.fuse()
            # 将融合后的模块替换原来的子模块
            setattr(net, child_name, fused)
            # 递归处理融合后的模块
            replace_batchnorm(fused)
        # 如果子模块是BatchNorm2d，则替换为Identity（恒等映射）
        elif isinstance(child, torch.nn.BatchNorm2d):
            setattr(net, child_name, torch.nn.Identity())
        # 如果子模块不是BatchNorm2d且没有fuse方法，则递归处理
        else:
            replace_batchnorm(child)


def print_model_summary(model, device='cuda'):
    """支持GPU的模型分析函数"""
    # 确保模型在目标设备
    model = model.to(device)

    # 生成对应设备的输入张量
    input_tensor = torch.randn(1, 3, 224, 224).to(device)

    # FLOPs计算
    flops = FlopCountAnalysis(model, input_tensor)

    print(f"Model Architecture:")
    print(model)
    print("\n" + "=" * 50)
    print(f"Total Parameters: {sum(p.numel() for p in model.parameters()) / 1e6:.2f}M")
    print("\nFLOPs Analysis:")
    print(flop_count_table(flops))



CFG_mobilevim_xxs = {
    'model_type':'xx_small',
    'img_size': 224,
    'embed_dims': [192, 384, 448, 512],  # 添加第4层
    'global_ratio': [0.8, 0.7, 0.6, 0.5],  # 添加第4层
    'local_ratio': [0.2, 0.2, 0.3, 0.2],   # 添加第4层
    'kernels': [7, 5, 3, 3],               # 添加第4层
    'drop_path': 0,
    'ssm_ratio': 2,
}

CFG_mobilevim_xs = {
    'model_type':'x_small',
    'img_size': 256,
    'embed_dims': [200, 376, 448, 512],    # 添加第4层
    'global_ratio': [0.8, 0.7, 0.6, 0.5],  # 添加第4层
    'local_ratio': [0.2, 0.2, 0.3, 0.2],   # 添加第4层
    'kernels': [7, 5, 3, 3],               # 添加第4层
    'drop_path': 0,
    'ssm_ratio': 2,
}

CFG_mobilevim_s = {
    'model_type':'small',
    'img_size': 384,
    'embed_dims': [200, 376, 448, 512],    # 添加第4层
    'global_ratio': [0.8, 0.7, 0.6, 0.5],  # 添加第4层
    'local_ratio': [0.2, 0.2, 0.3, 0.2],   # 添加第4层
    'kernels': [7, 5, 3, 3],               # 添加第4层
    'drop_path': 0,
    'ssm_ratio': 2,
}



if __name__ == "__main__":
    from thop import profile, clever_format
    from torchinfo import summary
    import argparse

    device = 'cuda' if torch.cuda.is_available() else 'cpu'
    # 配置字典更新
    CFG_mobilevim_xxs = {
     ** CFG_mobilevim_xxs,
    'decoder_hidden_dim': 256
    }

    CFG_mobilevim_xs = {
     ** CFG_mobilevim_xs,
    'decoder_hidden_dim': 384
    }

    CFG_mobilevim_s = {
     ** CFG_mobilevim_s,
    'decoder_hidden_dim': 512
    }

    # 模型配置映射
    model_configs = {
        "mobilevim_xxs": CFG_mobilevim_xxs,
        "mobilevim_xs": CFG_mobilevim_xs,
        "mobilevim_s": CFG_mobilevim_s,
    }

    # 命令行参数解析
    parser = argparse.ArgumentParser()
    parser.add_argument('-m', '--model', choices=model_configs.keys(),
                        default="mobilevim_s", help="选择模型版本")
    parser.add_argument('-s', '--size', type=int, default=224, help="输入图像尺寸")
    args = parser.parse_args()


    # 构建完整模型
    class DepthEstimationModel(nn.Module):
        def __init__(self, cfg):
            super().__init__()
            self.encoder = MobileViM(**cfg)

        def forward(self, x):
            x = self.encoder(x)
            return x

    # 实例化模型并转移到GPU
    model = DepthEstimationModel(model_configs[args.model]).to(device)

    # 创建GPU输入张量
    input_tensor = torch.randn(1, 3, args.size, args.size).to(device)

    # 计算整体参数量和FLOPs
    flops, params = profile(model, inputs=(input_tensor,))
    flops, params = clever_format([flops, params], "%.3f")

    print(f"\n{'=' * 30} 模型统计 {'=' * 30}")
    print(f"模型类型: {args.model}")
    print(f"输入尺寸: {args.size}x{args.size}")
    print(f"总参数量: {params}")
    print(f"总计算量: {flops}\n")
=======
from functools import partial

import pywt
import pywt.data
import torch
import torch.nn as nn
import torch.nn.functional as F
from fvcore.nn import FlopCountAnalysis, flop_count_table
from timm.layers import DropPath, SqueezeExcite
from timm.models.vision_transformer import trunc_normal_
from typing import List, Tuple, Optional

# 在函数内部局部导入
CFG_mobilevim_xxs = {
    'model_type':'xx_small',
    'img_size': 224,
    'embed_dims': [192, 384, 448, 512],  # 添加第4层
    'global_ratio': [0.8, 0.7, 0.6, 0.5],  # 添加第4层
    'local_ratio': [0.2, 0.2, 0.3, 0.2],   # 添加第4层
    'kernels': [7, 5, 3, 3],               # 添加第4层
    'drop_path': 0,
    'ssm_ratio': 2,
}

CFG_mobilevim_xs = {
    'model_type':'x_small',
    'img_size': 256,
    'embed_dims': [200, 376, 448, 512],    # 添加第4层
    'global_ratio': [0.8, 0.7, 0.6, 0.5],  # 添加第4层
    'local_ratio': [0.2, 0.2, 0.3, 0.2],   # 添加第4层
    'kernels': [7, 5, 3, 3],               # 添加第4层
    'drop_path': 0,
    'ssm_ratio': 2,
}

CFG_mobilevim_s = {
    'model_type':'small',
    'img_size': 384,
    'embed_dims': [200, 376, 448, 512],    # 添加第4层
    'global_ratio': [0.8, 0.7, 0.6, 0.5],  # 添加第4层
    'local_ratio': [0.2, 0.2, 0.3, 0.2],   # 添加第4层
    'kernels': [7, 5, 3, 3],               # 添加第4层
    'drop_path': 0,
    'ssm_ratio': 2,
}

def mobilevim_xxs(num_classes=1000, pretrained=False, fuse=False, pretrained_cfg=None, model_cfg=CFG_mobilevim_xxs):
    model = MobileViM(num_classes=num_classes, **model_cfg)
    if fuse:
        replace_batchnorm(model)
    return model

def mobilevim_xs(num_classes=1000, pretrained=False, fuse=False, pretrained_cfg=None, model_cfg=CFG_mobilevim_xs):
    model = MobileViM(num_classes=num_classes, **model_cfg)
    if fuse:
        replace_batchnorm(model)
    return model

def mobilevim_s(num_classes=1000, pretrained=False, fuse=False, pretrained_cfg=None, model_cfg=CFG_mobilevim_s):
    model = MobileViM(num_classes=num_classes, **model_cfg)
    if fuse:
        replace_batchnorm(model)
    return model


# from src.model.encoder.defattn_decoder import MSDeformAttnPixelDecoder
# from model.id_module import AFP, ISD


def create_wavelet_filter(wave, in_size, out_size, type=torch.float):
    """创建小波变换的分解和重构滤波器组

    Args:
        wave (str): 小波名称，如'db1'
        in_size (int): 输入数据的通道数（分解滤波器的输入通道数）
        out_size (int): 输出数据的通道数（重构滤波器的输出通道数）
        type (torch.dtype): 张量数据类型，默认为torch.float

    Returns:
        dec_filters (Tensor): 分解滤波器组，形状为 [in_size*4, 1, H, W]
        rec_filters (Tensor): 重构滤波器组，形状为 [out_size*4, 1, H, W]
    """
    # 初始化小波对象，获取分解和重构滤波器系数
    w = pywt.Wavelet(wave)  # 创建小波对象

    # 分解滤波器处理（用于小波分解）
    dec_hi = torch.tensor(w.dec_hi[::-1], dtype=type)  # 获取分解高通滤波器并反转顺序
    dec_lo = torch.tensor(w.dec_lo[::-1], dtype=type)  # 获取分解低通滤波器并反转顺序

    # 通过外积生成四个二维分解滤波器 (LL, LH, HL, HH)
    dec_filters = torch.stack([
        dec_lo.unsqueeze(0) * dec_lo.unsqueeze(1),  # 低低组合 (LL)
        dec_lo.unsqueeze(0) * dec_hi.unsqueeze(1),  # 低高组合 (LH)
        dec_hi.unsqueeze(0) * dec_lo.unsqueeze(1),  # 高低组合 (HL)
        dec_hi.unsqueeze(0) * dec_hi.unsqueeze(1)  # 高高组合 (HH)
    ], dim=0)  # 输出形状 [4, H, W]，H/W为滤波器长度

    # 扩展分解滤波器维度以匹配输入通道数
    dec_filters = dec_filters[:, None]  # 增加通道维度 → [4, 1, H, W]
    dec_filters = dec_filters.repeat(in_size, 1, 1, 1)  # 按输入通道数重复 → [in_size*4, 1, H, W]

    # 重构滤波器处理（用于小波重构）
    rec_hi = torch.tensor(w.rec_hi[::-1], dtype=type).flip(dims=[0])  # 反转+翻转顺序
    rec_lo = torch.tensor(w.rec_lo[::-1], dtype=type).flip(dims=[0])  # 确保与分解相位匹配

    # 通过外积生成四个二维重构滤波器 (LL, LH, HL, HH)
    rec_filters = torch.stack([
        rec_lo.unsqueeze(0) * rec_lo.unsqueeze(1),  # 低低组合 (LL)
        rec_lo.unsqueeze(0) * rec_hi.unsqueeze(1),  # 低高组合 (LH)
        rec_hi.unsqueeze(0) * rec_lo.unsqueeze(1),  # 高低组合 (HL)
        rec_hi.unsqueeze(0) * rec_hi.unsqueeze(1)  # 高高组合 (HH)
    ], dim=0)  # 输出形状 [4, H, W]

    # 扩展重构滤波器维度以匹配输出通道数
    rec_filters = rec_filters[:, None]  # 增加通道维度 → [4, 1, H, W]
    rec_filters = rec_filters.repeat(out_size, 1, 1, 1)  # 按输出通道数重复 → [out_size*4, 1, H, W]

    return dec_filters, rec_filters


def wavelet_transform(x, filters):
    """应用二维小波变换，将输入信号分解为四个子带

    Args:
        x (Tensor): 输入张量，形状为 [batch_size, channels, height, width]
        filters (Tensor): 分解滤波器组，形状为 [channels*4, 1, H, W]

    Returns:
        Tensor: 小波变换结果，形状为 [batch_size, channels, 4, height//2, width//2]
            其中第三个维度对应四个子带：LL(低低), LH(低高), HL(高低), HH(高高)
    """
    # 获取输入张量的维度信息
    b, c, h, w = x.shape  # batch大小, 通道数, 高度, 宽度

    # 计算填充大小：确保卷积后尺寸正确减半
    # 滤波器尺寸为 (H, W)，填充量为滤波器半长减1（适配对称小波滤波器）
    pad = (filters.shape[2] // 2 - 1,  # 高度方向填充量
           filters.shape[3] // 2 - 1)  # 宽度方向填充量

    # 执行分组卷积：每个输入通道独立应用四个滤波器
    # 输出形状 [b, c*4, h//2, w//2]（stride=2实现下采样）
    x = F.conv2d(x,
                 filters,
                 stride=2,  # 步长2实现空间尺寸减半
                 groups=c,  # 分组数=通道数，实现通道独立处理
                 padding=pad)  # 对称填充保持相位对齐

    # 重塑张量结构：将四个子带组织到独立维度
    # 从 [b, c*4, h', w'] → [b, c, 4, h', w'] 其中 h' = h//2, w' = w//2
    x = x.reshape(b, c, 4, h // 2, w // 2)

    return x


def inverse_wavelet_transform(x, filters):
    """应用二维逆小波变换，将四个子带重构成原始尺寸信号

    Args:
        x (Tensor): 输入张量，形状为 [batch_size, channels, 4, h//2, w//2]
            第三个维度包含四个子带：LL(低低), LH(低高), HL(高低), HH(高高)
        filters (Tensor): 重构滤波器组，形状为 [channels*4, 1, H, W]

    Returns:
        Tensor: 重构后的信号，形状为 [batch_size, channels, height, width]
            其中 height = h//2 * 2, width = w//2 * 2 恢复原始空间尺寸
    """
    # 获取输入张量的维度信息（_占位符对应子带维度4）
    b, c, _, h_half, w_half = x.shape  # batch大小, 通道数, 子带数, 半高, 半宽

    # 计算填充大小：与正变换对称，确保卷积转置后尺寸正确加倍
    pad = (filters.shape[2] // 2 - 1,  # 高度方向填充量
           filters.shape[3] // 2 - 1)  # 宽度方向填充量

    # 合并子带维度到通道维度：将四个子带展开为独立通道
    # [b, c, 4, h', w'] → [b, c*4, h', w'] (h'=h_half, w'=w_half)
    x = x.reshape(b, c * 4, h_half, w_half)

    # 执行分组转置卷积：每个通道组独立重构信号
    # 输出形状 [b, c, h, w] 其中 h = h_half*2, w = w_half*2
    x = F.conv_transpose2d(x,
                           filters,
                           stride=2,  # 步长2实现空间尺寸加倍
                           groups=c,  # 分组数=通道数，保持通道独立处理
                           padding=pad)  # 对称填充确保相位对齐

    return x


class MBWTConv2d(nn.Module):
    """多分支小波变换卷积模块（Multi-Branch Wavelet Transform Convolution）

    特点：
    - 结合小波多分辨率分析与深度卷积
    - 支持多级小波分解与重构
    - 集成状态空间模型（SSM）进行全局特征调制

    主要流程：
    输入 → 多级小波分解 → 高频分量卷积处理 → 逆小波重构 → 全局注意力融合 → 输出

    Args:
        in_channels (int): 输入通道数
        out_channels (int): 输出通道数（需等于in_channels）
        kernel_size (int): 高频分支卷积核尺寸，默认为5
        stride (int): 空间下采样步长，默认为1
        bias (bool): 是否使用偏置项，默认为True
        wt_levels (int): 小波分解级数，默认为1
        wt_type (str): 小波基类型，如'db1'，默认为'db1'
        ssm_ratio (int): 状态空间模型扩展比，默认为1
        forward_type (str): SSM前向计算版本，默认为"v05"
    """

    def __init__(self, in_channels, out_channels, kernel_size=5, stride=1, bias=True,
                 wt_levels=1, wt_type='db1', ssm_ratio=1, forward_type="v05"):
        super(MBWTConv2d, self).__init__()
        assert in_channels == out_channels  # 当前设计要求输入输出通道相同

        # 基础参数设置
        self.in_channels = in_channels
        self.wt_levels = wt_levels  # 小波分解深度（默认为1级）
        self.stride = stride  # 空间下采样步长
        self.dilation = 1  # 扩张率（当前未使用）

        # 小波滤波器初始化（不可训练参数）
        self.wt_filter, self.iwt_filter = create_wavelet_filter(wt_type, in_channels, in_channels, torch.float)
        self.wt_filter = nn.Parameter(self.wt_filter, requires_grad=False)
        self.iwt_filter = nn.Parameter(self.iwt_filter, requires_grad=False)

        # 绑定小波变换函数（通过偏函数预设滤波器参数）
        self.wt_function = partial(wavelet_transform, filters=self.wt_filter)  # 分解函数
        self.iwt_function = partial(inverse_wavelet_transform, filters=self.iwt_filter)  # 重构函数

        # 全局特征调制模块
        from src.model.encoder.lib_mamba.vmambanew import SS2D
        self.global_atten = SS2D(
            d_model=in_channels,  # 特征维度
            d_state=1,  # 状态维度
            ssm_ratio=ssm_ratio,  # SSM隐藏层扩展比例
            initialize="v2",  # 参数初始化方式
            forward_type=forward_type,  # 前向计算模式
            channel_first=True,  # 通道维度在前
            k_group=2  # 分组卷积数
        )
        self.base_scale = _ScaleModule([1, in_channels, 1, 1])  # 基础缩放模块

        # 构建多级小波处理分支
        self.wavelet_convs = nn.ModuleList([
            # 深度可分离卷积处理高频成分（每组处理4个通道：LH/HL/HH）
            nn.Conv2d(
                in_channels * 4,  # 输入通道（4子带 × 原通道）
                in_channels * 4,  # 输出通道（保持相同）
                kernel_size,
                padding='same',  # 保持空间尺寸
                stride=1,
                dilation=1,
                groups=in_channels * 4,  # 深度可分离分组（每组处理单个子带）
                bias=False  # 无偏置项
            ) for _ in range(self.wt_levels)
        ])

        # 每级小波分支的缩放系数（初始化为0.1，促进稳定训练）
        self.wavelet_scale = nn.ModuleList([
            _ScaleModule([1, in_channels * 4, 1, 1], init_scale=0.1)
            for _ in range(self.wt_levels)
        ])

        # 下采样处理（当stride>1时）
        if self.stride > 1:
            # 使用逐通道1x1卷积实现步长下采样（不可训练参数）
            self.stride_filter = nn.Parameter(torch.ones(in_channels, 1, 1, 1), requires_grad=False)
            self.do_stride = lambda x_in: F.conv2d(
                x_in, self.stride_filter,
                bias=None,
                stride=self.stride,
                groups=in_channels
            )
        else:
            self.do_stride = None

    def forward(self, x):
        """前向传播过程

        处理流程：
        1. 多级小波分解：逐级提取低频分量，存储高频分量
        2. 高频分量处理：对每级的LH/HL/HH进行深度卷积
        3. 逆小波重构：从最深层级开始逐级融合高低频信息
        4. 全局特征融合：通过SSM增强特征，并与小波分支结果相加
        5. 下采样输出：根据stride参数决定是否进行空间下采样
        """
        # 初始化各层级存储容器
        x_ll_in_levels = []  # 存储每级的低频分量（LL）
        x_h_in_levels = []  # 存储每级的高频分量（LH/HL/HH）
        shapes_in_levels = []  # 记录每级输入尺寸（用于逆变换时裁剪）

        # 初始低频分量为输入本身
        curr_x_ll = x

        # 前向分解阶段：多级小波分解 -------------------------------------------
        for i in range(self.wt_levels):
            # 记录当前层级输入尺寸
            curr_shape = curr_x_ll.shape
            shapes_in_levels.append(curr_shape)

            # 填充处理（当尺寸为奇数时补零）
            if (curr_shape[2] % 2 > 0) or (curr_shape[3] % 2 > 0):
                curr_pads = (0, curr_shape[3] % 2, 0, curr_shape[2] % 2)
                curr_x_ll = F.pad(curr_x_ll, curr_pads)  # 右下方补零

            # 执行小波分解，得到4个子带 [LL, LH, HL, HH]
            curr_x = self.wt_function(curr_x_ll)  # 输出形状 [B, C, 4, H//2, W//2]

            # 分离低频分量（LL）供下一级分解使用
            curr_x_ll = curr_x[:, :, 0, :, :]  # 索引0对应LL子带

            # 处理高频分量（LH/HL/HH）
            shape_x = curr_x.shape
            curr_x_tag = curr_x.reshape(shape_x[0], shape_x[1] * 4, shape_x[3], shape_x[4])  # 合并子带维度到通道
            curr_x_tag = self.wavelet_scale[i](self.wavelet_convs[i](curr_x_tag))  # 深度卷积+缩放
            curr_x_tag = curr_x_tag.reshape(shape_x)  # 恢复子带维度

            # 存储处理后的高低频信息
            x_ll_in_levels.append(curr_x_tag[:, :, 0, :, :])  # 存储当前级的处理后LL
            x_h_in_levels.append(curr_x_tag[:, :, 1:4, :, :])  # 存储当前级的处理后高频（LH/HL/HH）

        # 逆向重构阶段：从最深层级开始融合 -------------------------------------
        if self.wt_levels == 0:
            # 当不进行小波分解时，直接返回全局特征调制结果
            x = self.base_scale(self.global_atten(x))
            if self.do_stride is not None:
                x = self.do_stride(x)
            return x  # 提前返回避免后续空循环

        next_x_ll = torch.zeros_like(curr_x_ll, device=x.device)  # 初始化最深层的低频残差

        for i in range(self.wt_levels - 1, -1, -1):  # 倒序处理层级（从最深到最浅）
            # 取出当前层级存储的信息
            curr_x_ll = x_ll_in_levels.pop()  # 当前级处理后的LL
            curr_x_h = x_h_in_levels.pop()  # 当前级处理后的高频
            curr_shape = shapes_in_levels.pop()  # 原始输入尺寸

            # 低频融合：当前级LL + 深层传递的残差
            curr_x_ll = curr_x_ll + next_x_ll

            # 拼接高低频信息（LL与LH/HL/HH）
            curr_x = torch.cat([curr_x_ll.unsqueeze(2), curr_x_h], dim=2)  # 恢复子带维度

            # 执行逆小波变换，重构上一级低频分量
            next_x_ll = self.iwt_function(curr_x)  # 输出形状 [B, C, H, W]

            # 裁剪尺寸（处理可能的填充）
            next_x_ll = next_x_ll[:, :, :curr_shape[2], :curr_shape[3]]

        # 全局特征融合 --------------------------------------------------
        x_tag = next_x_ll  # 最终重构结果
        assert len(x_ll_in_levels) == 0  # 确认所有层级已处理

        # 原输入通过SSM模块进行全局特征调制
        x = self.base_scale(self.global_atten(x))
        # 残差连接：全局特征 + 小波分支结果
        x = x + x_tag

        # 下采样输出（如果需要）
        if self.do_stride is not None:
            x = self.do_stride(x)  # 执行步长下采样

        # 在返回前添加显式清理
        if torch.cuda.is_available():
            torch.cuda.empty_cache()

        # 确保返回的张量不保留计算图
        return x.clone().detach()


class _ScaleModule(nn.Module):
    """可学习的缩放模块，实现逐元素或通道级特征缩放

    功能描述：
    - 对输入张量进行可学习的缩放操作，每个缩放因子对应输入的一个维度
    - 常用于调整不同特征通道的重要性（类似注意力机制的简化版本）
    - 初始化阶段通过init_scale控制初始缩放幅度

    Args:
        dims (list/tuple): 缩放权重的维度，例如：
            - [1, C, 1, 1] 实现逐通道缩放（常用）
            - [1] 实现全局标量缩放
        init_scale (float): 缩放因子的初始值，默认为1.0（等同单位变换）
        init_bias (float): 偏置项初始值（当前版本未实现，保留接口）
    """

    def __init__(self, dims, init_scale=1.0, init_bias=0):
        super(_ScaleModule, self).__init__()
        self.dims = dims  # 权重张量的形状

        # 初始化可学习缩放参数（广播机制适配输入维度）
        self.weight = nn.Parameter(torch.ones(*dims) * init_scale)  # 创建形状为dims的全1张量，乘以初始缩放值

        # 当前版本未实现偏置项（保留参数接口供后续扩展）
        self.bias = None  # 可扩展为：nn.Parameter(torch.zeros(*dims) + init_bias)

    def forward(self, x):
        """前向传播：执行元素级缩放

        输入输出形状：
        - 输入 x: [B, C, H, W] 或其它任意形状（需与self.dims广播兼容）
        - 输出:  与输入x相同形状，每个元素乘以对应位置的缩放因子

        广播机制示例：
        - 当dims=[1, C, 1, 1]时，对4D输入执行逐通道缩放
        - 当dims=[1]时，对所有元素执行相同缩放
        """
        return torch.mul(self.weight, x)  # 元素级乘法（支持广播）


class DWConv2d_BN_ReLU(nn.Sequential):
    """深度可分离卷积块（含BN与ReLU），支持卷积层与BN层的参数融合

    结构说明：
    [3x3深度卷积 → BN → ReLU → 1x1深度卷积 → BN]
    特点：
    - 通过两次深度卷积实现空间+通道特征提取
    - 所有卷积层均为深度可分离（分组数=输入通道数）
    - 提供fuse方法合并卷积与BN层，提升推理速度

    使用注意：
    - out_channels必须是in_channels的整数倍（因groups=in_channels）
    - 适用于轻量化网络设计，参数量远小于标准卷积

    Args:
        in_channels (int): 输入通道数
        out_channels (int): 输出通道数（需为in_channels的整数倍）
        kernel_size (int): 空间卷积核尺寸，默认为3
        bn_weight_init (float): BN层权重的初始值，默认为1
    """

    def __init__(self, in_channels, out_channels, kernel_size=3, stride=1, bn_weight_init=1):
        super().__init__()
        # 3x3深度卷积（逐通道空间特征提取）
        self.add_module('dwconv3x3',
                        nn.Conv2d(in_channels,
                                  in_channels,
                                  kernel_size=kernel_size,
                                  stride=stride,
                                  padding=kernel_size // 2,
                                  groups=in_channels,
                                  bias=False))
        # 批归一化与激活
        self.add_module('bn1', nn.BatchNorm2d(in_channels))
        self.add_module('relu', nn.ReLU(inplace=True))

        # 1x1深度卷积（跨通道特征融合）
        self.add_module('dwconv1x1',
                        nn.Conv2d(in_channels,
                                  out_channels,
                                  kernel_size=1,
                                  stride=1,
                                  padding=0,
                                  groups=1,  # 保持深度可分离特性
                                  bias=False))
        self.add_module('bn2', nn.BatchNorm2d(out_channels))

        # 初始化BN参数（稳定训练）
        nn.init.constant_(self.bn1.weight, bn_weight_init)  # γ初始值
        nn.init.constant_(self.bn1.bias, 0)  # β初始值
        nn.init.constant_(self.bn2.weight, bn_weight_init)
        nn.init.constant_(self.bn2.bias, 0)

    @torch.no_grad()
    def fuse(self):
        """融合卷积层与BN层参数，生成推理优化结构

        融合公式：
        w_fused = w_conv * (γ / sqrt(σ^2 + ε))
        b_fused = β - (γ * μ) / sqrt(σ^2 + ε)

        返回：
            nn.Sequential: 包含融合后卷积层的新序列
        """
        dwconv3x3, bn1, relu, dwconv1x1, bn2 = self._modules.values()

        # 融合3x3卷积与BN1 ----------------------------------------------
        # 计算融合后的权重
        w1 = bn1.weight / (bn1.running_var + bn1.eps) ** 0.5
        w1 = dwconv3x3.weight * w1[:, None, None, None]  # 广播乘法

        # 计算融合后的偏置
        b1 = bn1.bias - bn1.running_mean * bn1.weight / (bn1.running_var + bn1.eps) ** 0.5

        # 创建融合后的3x3卷积层
        fused_dwconv3x3 = nn.Conv2d(
            w1.size(1) * dwconv3x3.groups,  # 输入通道 = 单组输入通道数 × 组数
            w1.size(0),  # 输出通道数保持不变
            w1.shape[2:],  # 卷积核尺寸
            stride=dwconv3x3.stride,
            padding=dwconv3x3.padding,
            dilation=dwconv3x3.dilation,
            groups=dwconv3x3.groups,
            device=dwconv3x3.weight.device
        )
        fused_dwconv3x3.weight.data.copy_(w1)
        fused_dwconv3x3.bias.data.copy_(b1)

        # 融合1x1卷积与BN2 ----------------------------------------------
        w2 = bn2.weight / (bn2.running_var + bn2.eps) ** 0.5
        w2 = dwconv1x1.weight * w2[:, None, None, None]
        b2 = bn2.bias - bn2.running_mean * bn2.weight / (bn2.running_var + bn2.eps) ** 0.5

        fused_dwconv1x1 = nn.Conv2d(
            w2.size(1) * dwconv1x1.groups,
            w2.size(0),
            w2.shape[2:],
            stride=dwconv1x1.stride,
            padding=dwconv1x1.padding,
            dilation=dwconv1x1.dilation,
            groups=dwconv1x1.groups,
            device=dwconv1x1.weight.device
        )
        fused_dwconv1x1.weight.data.copy_(w2)
        fused_dwconv1x1.bias.data.copy_(b2)

        # 构建优化后的序列模型
        fused_model = nn.Sequential(fused_dwconv3x3, relu, fused_dwconv1x1)
        return fused_model


class PyramidDWConv(nn.Module):
    """金字塔深度可分离卷积模块
    结构：
       输入 → 通道均分3分支 → [3x3/5x5/7x7深度卷积] → 特征拼接 → 1x1卷积融合

    Args:
        in_channels (int): 输入通道数
        out_channels (int): 输出通道数
        kernel_sizes (list): 各分支卷积核尺寸，默认为[3,5,7]
        bn_weight_init (float): BN层权重初始化值，默认为1.0
    """

    def __init__(self, in_channels, out_channels,
                 kernel_sizes=[3, 5, 7], bn_weight_init=1.0):
        super().__init__()

        # 将输入通道均分到三个分支（处理无法整除的情况）
        self.split_sizes = self._split_channels(in_channels, 3)

        # 确保总通道数等于输入通道数
        assert sum(self.split_sizes) == in_channels, "总通道数不等于输入通道数"

        # 调试信息
        # print(f"PyramidDWConv: in_channels={in_channels}, split_sizes={self.split_sizes}")

        # 构建三个不同尺度的深度卷积分支
        self.branches = nn.ModuleList()
        for i, ksize in enumerate(kernel_sizes):
            branch = nn.Sequential(
                # 深度可分离卷积（分组数=输入通道数）
                nn.Conv2d(
                    self.split_sizes[i],  # 单分支输入通道
                    self.split_sizes[i],  # 保持通道数
                    kernel_size=ksize,
                    padding=ksize // 2,  # 保持空间尺寸
                    groups=self.split_sizes[i],  # 深度卷积
                    bias=False
                ),
                nn.BatchNorm2d(self.split_sizes[i]),
                nn.ReLU(inplace=True)
            )
            self.branches.append(branch)
            # 初始化BN参数
            nn.init.constant_(branch[1].weight, bn_weight_init)
            nn.init.constant_(branch[1].bias, 0)

        # 特征融合层（1x1卷积调整通道）
        self.fusion = Conv2d_BN(
            in_channels,  # 输入总通道（三分支concat后）
            out_channels,
            ks=1,
            bn_weight_init=bn_weight_init
        )

    def _split_channels(self, total, num_groups):
        """均分通道数，处理无法整除的情况"""
        base = total // num_groups
        remainder = total % num_groups
        split = [base + 1 if i < remainder else base for i in range(num_groups)]
        return split

    def forward(self, x):
        # 拆分输入到三个分支
        x_split = torch.split(x, self.split_sizes, dim=1)

        # 并行处理各分支
        branch_outs = []
        for i, branch in enumerate(self.branches):
            out = branch(x_split[i])  # [B, C_i, H, W]
            branch_outs.append(out)

        # 通道维度拼接
        x = torch.cat(branch_outs, dim=1)  # [B, C1+C2+C3, H, W]

        # 特征融合
        x = self.fusion(x)  # [B, out_channels, H, W]
        return x


class Conv2d_BN(torch.nn.Sequential):
    def __init__(self, a, b, ks=1, stride=1, pad=0, dilation=1,
                 groups=1, bn_weight_init=1):
        super().__init__()
        # 添加一个卷积层到Sequential模块中
        # 输入通道数为a，输出通道数为b，卷积核大小为ks，步长为stride，填充为pad，扩张率为dilation，分组数为groups
        # 注意：这里卷积层的bias设置为False，因为后面会接一个BatchNorm层
        self.add_module('c', torch.nn.Conv2d(
            a, b, ks, stride, pad, dilation, groups, bias=False))

        # 添加一个BatchNorm层到Sequential模块中
        # 参数为输出通道数b
        self.add_module('bn', torch.nn.BatchNorm2d(b))

        # 初始化BatchNorm层的权重为bn_weight_init
        torch.nn.init.constant_(self.bn.weight, bn_weight_init)

        # 初始化BatchNorm层的偏置为0
        torch.nn.init.constant_(self.bn.bias, 0)

    @torch.no_grad()
    def fuse(self):
        # 获取卷积层和BatchNorm层
        c, bn = self._modules.values()

        # 计算融合后的权重
        # w = bn.weight / sqrt(bn.running_var + bn.eps)
        w = bn.weight / (bn.running_var + bn.eps) ** 0.5

        # 将权重w扩展到与卷积层权重相同的形状
        w = c.weight * w[:, None, None, None]

        # 计算融合后的偏置
        # b = bn.bias - bn.running_mean * bn.weight / sqrt(bn.running_var + bn.eps)
        b = bn.bias - bn.running_mean * bn.weight / \
            (bn.running_var + bn.eps) ** 0.5

        # 创建一个新的卷积层，参数与原来的卷积层相同
        m = torch.nn.Conv2d(w.size(1) * self.c.groups, w.size(
            0), w.shape[2:], stride=self.c.stride, padding=self.c.padding, dilation=self.c.dilation,
                            groups=self.c.groups)

        # 将融合后的权重和偏置复制到新的卷积层中
        m.weight.data.copy_(w)
        m.bias.data.copy_(b)

        # 返回融合后的卷积层
        return m


class BN_Linear(torch.nn.Sequential):
    def __init__(self, a, b, bias=True, std=0.02):
        super().__init__()
        # 添加一个BatchNorm1d层，输入维度为a
        self.add_module('bn', torch.nn.BatchNorm1d(a))
        # 添加一个Linear层，输入维度为a，输出维度为b，是否使用偏置由bias参数决定
        self.add_module('l', torch.nn.Linear(a, b, bias=bias))
        # 使用trunc_normal_函数初始化Linear层的权重，标准差为std
        trunc_normal_(self.l.weight, std=std)
        # 如果使用偏置，则将其初始化为0
        if bias:
            torch.nn.init.constant_(self.l.bias, 0)

    @torch.no_grad()
    def fuse(self):
        # 获取BatchNorm层和Linear层
        bn, l = self._modules.values()
        # 计算融合后的权重：w = bn.weight / sqrt(bn.running_var + bn.eps)
        w = bn.weight / (bn.running_var + bn.eps) ** 0.5
        # 计算融合后的偏置：b = bn.bias - bn.running_mean * bn.weight / sqrt(bn.running_var + bn.eps)
        b = bn.bias - self.bn.running_mean * \
            self.bn.weight / (bn.running_var + bn.eps) ** 0.5
        # 将权重w与Linear层的权重相乘
        w = l.weight * w[None, :]
        # 计算最终的偏置
        if l.bias is None:
            b = b @ self.l.weight.T  # 如果Linear层没有偏置，则只计算BatchNorm的影响
        else:
            b = (l.weight @ b[:, None]).view(-1) + self.l.bias  # 如果Linear层有偏置，则加上Linear层的偏置
        # 创建一个新的Linear层，输入维度为w.size(1)，输出维度为w.size(0)
        m = torch.nn.Linear(w.size(1), w.size(0))
        # 将融合后的权重和偏置复制到新的Linear层中
        m.weight.data.copy_(w)
        m.bias.data.copy_(b)
        # 返回融合后的Linear层
        return m


class PatchMerging(torch.nn.Module):
    def __init__(self, dim, out_dim):
        super().__init__()
        # 定义隐藏层维度为输入维度的4倍
        hid_dim = int(dim * 4)
        # 第一层卷积：输入维度为dim，输出维度为hid_dim，卷积核大小为1x1，步长为1，填充为0
        self.conv1 = Conv2d_BN(dim, hid_dim, 1, 1, 0, )
        # 激活函数：ReLU
        self.act = torch.nn.ReLU()
        # 第二层卷积：输入维度为hid_dim，输出维度为hid_dim，卷积核大小为3x3，步长为2，填充为1，分组数为hid_dim
        self.conv2 = Conv2d_BN(hid_dim, hid_dim, 3, 2, 1, groups=hid_dim,)
        # Squeeze-and-Excitation模块：输入维度为hid_dim，压缩比例为0.25
        self.se = SqueezeExcite(hid_dim, .25)
        # 第三层卷积：输入维度为hid_dim，输出维度为out_dim，卷积核大小为1x1，步长为1，填充为0
        self.conv3 = Conv2d_BN(hid_dim, out_dim, 1, 1, 0,)

    def forward(self, x):
        # 前向传播：依次通过conv1 -> ReLU -> conv2 -> ReLU -> SE -> conv3
        x = self.conv3(self.se(self.act(self.conv2(self.act(self.conv1(x))))))
        return x


class Residual(torch.nn.Module):
    def __init__(self, m, drop=0.):
        super().__init__()
        # 保存传入的模块m
        self.m = m
        # 保存dropout概率
        self.drop = drop

    def forward(self, x):
        # 如果是训练模式且dropout概率大于0
        if self.training and self.drop > 0:
            # 生成一个随机张量，形状为(x.size(0), 1, 1, 1)，值在[0, 1)之间
            # 判断随机值是否大于dropout概率，大于的保留，小于的丢弃
            # 保留的值除以(1 - self.drop)以保持期望值不变
            return x + self.m(x) * torch.rand(x.size(0), 1, 1, 1,
                                              device=x.device).ge_(self.drop).div(1 - self.drop).detach()
        else:
            # 如果不是训练模式或dropout概率为0，直接返回x + m(x)
            return x + self.m(x)


class FFN(torch.nn.Module):
    def __init__(self, ed, h):
        super().__init__()
        # 第一层卷积：输入维度为ed，输出维度为h
        self.pw1 = Conv2d_BN(ed, h)
        # 激活函数：ReLU
        self.act = torch.nn.ReLU()
        # 第二层卷积：输入维度为h，输出维度为ed，BatchNorm的权重初始化为0
        self.pw2 = Conv2d_BN(h, ed, bn_weight_init=0)

    def forward(self, x):
        # 前向传播：依次通过pw1 -> ReLU -> pw2
        x = self.pw2(self.act(self.pw1(x)))
        return x


class FFN_Optimized(torch.nn.Module):
    def __init__(self, ed, expansion=4, groups=4):
        """
        Args:
            ed (int): 输入/输出通道数
            expansion (int): 中间层通道扩展倍数，必须为groups的整数倍
            groups (int): 压缩阶段的分组数（默认4组）
        """
        super().__init__()
        h = ed * expansion

        # 扩展阶段：深度可分离卷积（Groups=输入通道数）
        self.pw1 = Conv2d_BN(ed, h, ks=1, groups=ed)  # 参数量: ed*expansion

        # 压缩阶段：分组卷积（Groups需能整除输入/输出通道）
        self.pw2 = Conv2d_BN(h, ed, ks=1, groups=groups, bn_weight_init=0)  # 参数量: (h*ed)/groups

        self.act = torch.nn.ReLU()

    def forward(self, x):
        x = self.pw2(self.act(self.pw1(x)))
        return x


def nearest_multiple_of_16(n):
    # 如果n已经是16的倍数，直接返回n
    if n % 16 == 0:
        return n
    else:
        # 计算小于n的最大16的倍数
        lower_multiple = (n // 16) * 16
        # 计算大于n的最小16的倍数
        upper_multiple = lower_multiple + 16

        # 返回离n最近的16的倍数
        if (n - lower_multiple) < (upper_multiple - n):
            return lower_multiple
        else:
            return upper_multiple


class MobileViMModule(torch.nn.Module):
    def __init__(self, dim, global_ratio=0.25, local_ratio=0.25,
                 kernels=3, ssm_ratio=1, forward_type="v052d",):
        super().__init__()
        # 输入维度
        self.dim = dim
        # 计算全局通道数，确保是16的倍数
        self.global_channels = nearest_multiple_of_16(int(global_ratio * dim))
        # 计算局部通道数，确保全局通道数 + 局部通道数 <= 总维度
        if self.global_channels + int(local_ratio * dim) > dim:
            self.local_channels = dim - self.global_channels
        else:
            self.local_channels = int(local_ratio * dim)
        # 计算恒等映射通道数
        self.identity_channels = self.dim - self.global_channels - self.local_channels

        # 如果局部通道数不为0，定义局部操作（金字塔深度可分离卷积）
        if self.local_channels != 0:
            self.local_op = PyramidDWConv(in_channels=self.local_channels,
                                          out_channels=self.local_channels,
                                          kernel_sizes=[3, 5, 7]
                                          )
        else:
            self.local_op = nn.Identity()

        # 如果全局通道数不为0，定义全局操作（MBWTConv2d，一种基于SSM的卷积）
        if self.global_channels != 0:
            self.global_op = MBWTConv2d(self.global_channels, self.global_channels, kernels, wt_levels=1, ssm_ratio=ssm_ratio, forward_type=forward_type,)
        else:
            self.global_op = nn.Identity()

        # 定义投影层：ReLU + Conv2d_BN
        self.proj = nn.Sequential(
            DWConv2d_BN_ReLU(dim, dim // 2, bn_weight_init=0),  # 深度卷积降维
            Conv2d_BN(dim // 2, dim, groups=4, bn_weight_init=0)  # 分组卷积恢复维度
        )

    def forward(self, x):  # x (B,C,H,W)

        # 动态分割输入张量，确保每个部分都是张量
        parts = []
        if self.global_channels > 0:
            parts.append(self.global_channels)
        if self.local_channels > 0:
            parts.append(self.local_channels)
        if self.identity_channels > 0:
            parts.append(self.identity_channels)

        # 确保至少有一个部分
        if not parts:
            raise ValueError("All channel counts (global, local, identity) are zero.")

        # 动态分割输入张量
        splits = torch.split(x, parts, dim=1)

        # 初始化 x1, x2, x3，默认为零张量
        if self.global_channels > 0:
            x1 = splits[0]
        else:
            x1 = torch.zeros_like(x[:, :self.global_channels])

        if self.local_channels > 0:
            x2 = splits[1]
        else:
            x2 = torch.zeros_like(x[:, :self.local_channels])

        if self.identity_channels > 0:
            x3 = splits[2]
        else:
            x3 = torch.zeros_like(x[:, :self.identity_channels])


        # 检查 x1, x2, x3 是否为张量
        assert isinstance(x1, torch.Tensor), f"x1 is not a tensor: {type(x1)}"
        assert isinstance(x2, torch.Tensor), f"x2 is not a tensor: {type(x2)}"
        assert isinstance(x3, torch.Tensor), f"x3 is not a tensor: {type(x3)}"

        # 对全局部分应用全局操作
        if self.global_channels > 0:
            x1 = self.global_op(x1)
        else:
            print("No global operation applied, x1 remains unchanged.")

        # 对局部部分应用局部操作
        if self.local_channels > 0:
            x2 = self.local_op(x2)
        else:
            print("No local operation applied, x2 remains unchanged.")

        # 将处理后的全局部分、局部部分和恒等映射部分拼接，并通过投影层
        x = self.proj(torch.cat([x1, x2, x3], dim=1))
        return x


class MobileViMBlockWindow(torch.nn.Module):
    def __init__(self, dim, global_ratio=0.25, local_ratio=0.25,
                 kernels=5, ssm_ratio=1, forward_type="v052d",):
        super().__init__()
        # 输入维度
        self.dim = dim
        # 定义注意力模块（MobileMambaModule）
        self.attn = MobileViMModule(dim, global_ratio=global_ratio, local_ratio=local_ratio,
                                           kernels=kernels, ssm_ratio=ssm_ratio, forward_type=forward_type,)

    def forward(self, x):
        # 将输入x通过注意力模块
        x = self.attn(x)
        return x


class MobileViMBlock(torch.nn.Module):
    def __init__(self, type,
                 ed, global_ratio=0.25, local_ratio=0.25,
                 kernels=5,  drop_path=0., has_skip=True, ssm_ratio=1, forward_type="v052d"):
        super().__init__()

        # 第一个深度可分离卷积 + BN，并包装为残差模块
        self.PyDWConv0 = Residual(PyramidDWConv(ed, ed, kernel_sizes=[3,5,7], bn_weight_init=0.))
        # 第一个前馈网络，并包装为残差模块
        # self.ffn0 = Residual(FFN(ed, int(ed * 2)))
        self.ffn0 = Residual(FFN_Optimized(ed, expansion=2, groups=4))

        # 根据类型选择是否添加MobileMambaBlockWindow模块
        if type == 's':
            self.mixer = Residual(MobileViMBlockWindow(ed, global_ratio=global_ratio, local_ratio=local_ratio,
                                                       kernels=kernels, ssm_ratio=ssm_ratio,forward_type=forward_type))

        # 第二个深度可分离卷积 + BN，并包装为残差模块
        self.PyDWConv1 = Residual(PyramidDWConv(ed, ed, kernel_sizes=[3,5,7], bn_weight_init=0.))
        # 第二个前馈网络，并包装为残差模块
        # self.ffn1 = Residual(FFN(ed, int(ed * 2)))
        self.ffn1 = Residual(FFN_Optimized(ed, expansion=2, groups=4))

        # 是否使用跳跃连接
        self.has_skip = has_skip
        # DropPath模块，用于随机丢弃路径
        self.drop_path = DropPath(drop_path) if drop_path else nn.Identity()

    def forward(self, x):
        # 保存输入作为跳跃连接的捷径
        shortcut = x
        # 依次通过dw0 -> ffn0 -> mixer -> dw1 -> ffn1
        x = self.ffn1(self.PyDWConv1(self.mixer(self.ffn0(self.PyDWConv0(x)))))
        # 如果使用跳跃连接，则将捷径与drop_path后的输出相加
        x = (shortcut + self.drop_path(x)) if self.has_skip else x
        return x


class MobileViM(torch.nn.Module):
    def __init__(
            self,
            model_type='xx_small',
            num_classes=1000,
            in_chans=3,
            img_size=224,
            embed_dims=[192, 384, 448, 512],  # 确保默认值是4层
            initial_channels=192,
            # 编码器参数
            global_ratio=None,
            local_ratio=None,
            kernels=None,
            drop_path=0.,
            ssm_ratio=1,
            forward_type="v052d",
            # 解码器参数
            decoder_hidden_dim=256,
            decoder_depths=3,
            decoder_heads=4,
            decoder_anchor_points=4,
            decoder_expansion=2,
            afp_latent_dim=128,
            afp_num_latents=64,
            afp_depths=2,
            isd_depths=2
    ):
        super().__init__()

        # --- 编码器部分 ---
        self.embed_dims = embed_dims

        if global_ratio is None:
            global_ratio = [0.8, 0.7, 0.6, 0.5]  # 确保默认值是4层
        if local_ratio is None:
            local_ratio = [0.2, 0.2, 0.3, 0.2]   # 确保默认值是4层
        if kernels is None:
            kernels = [7, 5, 3, 3]               # 确保默认值是4层

        assert model_type in ['small', 'x_small', 'xx_small']
        self.model_type = model_type
        depth_config = {
            'small': [3, 4, 5, 3],      # 确保是4层
            'x_small': [2, 3, 3, 2],    # 确保是4层
            'xx_small': [1, 2, 2, 1]    # 确保是4层
        }
        depth = depth_config[model_type]

        # 参数校验
        assert len(embed_dims) == 4, "需要4个阶段的embed_dims"  # 保持4层的要求
        assert img_size % 32 == 0, "输入尺寸必须是32的倍数"

        # Patch embedding层：将输入图像转换为特征图
        self.patch_embed = torch.nn.Sequential(
            # 初始下采样：普通卷积（步长2）
            Conv2d_BN(
                a=in_chans,
                b=initial_channels // 8,
                ks=3,
                stride=2,
                pad=1,
                groups=1
            ),
            torch.nn.ReLU(),
            # 四个DW块：第二个步长2，其余步长1
            DWConv2d_BN_ReLU(initial_channels // 8, initial_channels // 4, stride=1),
            torch.nn.ReLU(),
            DWConv2d_BN_ReLU(initial_channels // 4, initial_channels // 2, stride=2),
            torch.nn.ReLU(),
            DWConv2d_BN_ReLU(initial_channels // 2, initial_channels, stride=1),
            torch.nn.ReLU(),
            DWConv2d_BN_ReLU(initial_channels, initial_channels, stride=1)
        )

        # 多阶段特征提取 - 4个阶段
        self.stages = nn.ModuleList()
        current_dim = initial_channels
        dprs = [x.item() for x in torch.linspace(0, drop_path, sum(depth))]

        # 构建MobileMamba块 - 4个阶段
        for stage_idx in range(4):  # 确保是4个阶段
            stage = nn.Sequential()
            stage.append(
                DWConv2d_BN_ReLU(
                    in_channels = current_dim,
                    out_channels = embed_dims[stage_idx],
                    stride=2
                )
            )
            current_dim = embed_dims[stage_idx]

            for block_idx in range(depth[stage_idx]):
                stage.append(
                    MobileViMBlock(
                        type = 's',
                        ed = current_dim,
                        global_ratio = global_ratio[stage_idx],
                        local_ratio = local_ratio[stage_idx],
                        kernels = kernels[stage_idx],
                        drop_path = dprs[sum(depth[:stage_idx]) + block_idx],
                        ssm_ratio = ssm_ratio,
                        forward_type = forward_type
                    )
                )
            self.stages.append(stage)


    @torch.jit.ignore
    def no_weight_decay(self):
        # 返回不需要权重衰减的参数
        return {x for x in self.state_dict().keys() if 'attention_biases' in x}

    def forward(self, x):
        # 编码阶段
        x = self.patch_embed(x)

        enc_features = []
        for stage in self.stages:
            for block in stage:
                x = block(x)
            # 克隆特征以断开计算图连接，避免保留整个计算历史
            enc_features.append(x.clone().detach())

            # 显式删除中间变量
            del x

        # 显式清理不需要的变量
        if 'x' in locals():
            del x

        return enc_features

class DepthPostProcess(nn.Module):
    """深度估计后处理模块"""
    def __init__(self, in_channels=256, upscale_factor=4):
        super().__init__()
        self.upsample = nn.Sequential(
            nn.Upsample(scale_factor=2, mode='bilinear'),
            Conv2d_BN(in_channels, in_channels//2, 3, 1, 1),
            nn.ReLU(),
            nn.Upsample(scale_factor=2, mode='bilinear')
        )
        self.final_conv = nn.Sequential(
            Conv2d_BN(in_channels//2, 64, 3, 1, 1),
            nn.ReLU(),
            nn.Conv2d(64, 1, 1)
        )

    def forward(self, x):
        x = self.upsample(x)
        return self.final_conv(x)

class ClassificationHead(nn.Module):
    """分类任务后处理模块"""
    def __init__(self, in_channels, num_classes, dropout=0.2):
        """
        Args:
            in_channels (int): 输入特征通道数（对应decoder_hidden_dim）
            num_classes (int): 分类类别数
            dropout (float): Dropout概率，默认0.2
        """
        super().__init__()
        self.pool = nn.AdaptiveAvgPool2d(1)  # 全局平均池化
        self.flatten = nn.Flatten(1)         # 展平层
        self.dropout = nn.Dropout(dropout)    # 随机失活
        self.fc = nn.Linear(in_channels, num_classes)  # 全连接层

    def forward(self, x):
        """
        输入: [B, C, H, W]
        输出: [B, num_classes]
        """
        x = self.pool(x)    # [B, C, 1, 1]
        x = self.flatten(x) # [B, C]
        x = self.dropout(x)
        return self.fc(x)

def replace_batchnorm(net):
    # 遍历网络的所有子模块
    for child_name, child in net.named_children():
        # 如果子模块有fuse方法，则调用fuse方法进行融合
        if hasattr(child, 'fuse'):
            fused = child.fuse()
            # 将融合后的模块替换原来的子模块
            setattr(net, child_name, fused)
            # 递归处理融合后的模块
            replace_batchnorm(fused)
        # 如果子模块是BatchNorm2d，则替换为Identity（恒等映射）
        elif isinstance(child, torch.nn.BatchNorm2d):
            setattr(net, child_name, torch.nn.Identity())
        # 如果子模块不是BatchNorm2d且没有fuse方法，则递归处理
        else:
            replace_batchnorm(child)


def print_model_summary(model, device='cuda'):
    """支持GPU的模型分析函数"""
    # 确保模型在目标设备
    model = model.to(device)

    # 生成对应设备的输入张量
    input_tensor = torch.randn(1, 3, 224, 224).to(device)

    # FLOPs计算
    flops = FlopCountAnalysis(model, input_tensor)

    print(f"Model Architecture:")
    print(model)
    print("\n" + "=" * 50)
    print(f"Total Parameters: {sum(p.numel() for p in model.parameters()) / 1e6:.2f}M")
    print("\nFLOPs Analysis:")
    print(flop_count_table(flops))



CFG_mobilevim_xxs = {
    'model_type':'xx_small',
    'img_size': 224,
    'embed_dims': [192, 384, 448, 512],  # 添加第4层
    'global_ratio': [0.8, 0.7, 0.6, 0.5],  # 添加第4层
    'local_ratio': [0.2, 0.2, 0.3, 0.2],   # 添加第4层
    'kernels': [7, 5, 3, 3],               # 添加第4层
    'drop_path': 0,
    'ssm_ratio': 2,
}

CFG_mobilevim_xs = {
    'model_type':'x_small',
    'img_size': 256,
    'embed_dims': [200, 376, 448, 512],    # 添加第4层
    'global_ratio': [0.8, 0.7, 0.6, 0.5],  # 添加第4层
    'local_ratio': [0.2, 0.2, 0.3, 0.2],   # 添加第4层
    'kernels': [7, 5, 3, 3],               # 添加第4层
    'drop_path': 0,
    'ssm_ratio': 2,
}

CFG_mobilevim_s = {
    'model_type':'small',
    'img_size': 384,
    'embed_dims': [200, 376, 448, 512],    # 添加第4层
    'global_ratio': [0.8, 0.7, 0.6, 0.5],  # 添加第4层
    'local_ratio': [0.2, 0.2, 0.3, 0.2],   # 添加第4层
    'kernels': [7, 5, 3, 3],               # 添加第4层
    'drop_path': 0,
    'ssm_ratio': 2,
}



if __name__ == "__main__":
    from thop import profile, clever_format
    from torchinfo import summary
    import argparse

    device = 'cuda' if torch.cuda.is_available() else 'cpu'
    # 配置字典更新
    CFG_mobilevim_xxs = {
     ** CFG_mobilevim_xxs,
    'decoder_hidden_dim': 256
    }

    CFG_mobilevim_xs = {
     ** CFG_mobilevim_xs,
    'decoder_hidden_dim': 384
    }

    CFG_mobilevim_s = {
     ** CFG_mobilevim_s,
    'decoder_hidden_dim': 512
    }

    # 模型配置映射
    model_configs = {
        "mobilevim_xxs": CFG_mobilevim_xxs,
        "mobilevim_xs": CFG_mobilevim_xs,
        "mobilevim_s": CFG_mobilevim_s,
    }

    # 命令行参数解析
    parser = argparse.ArgumentParser()
    parser.add_argument('-m', '--model', choices=model_configs.keys(),
                        default="mobilevim_s", help="选择模型版本")
    parser.add_argument('-s', '--size', type=int, default=224, help="输入图像尺寸")
    args = parser.parse_args()


    # 构建完整模型
    class DepthEstimationModel(nn.Module):
        def __init__(self, cfg):
            super().__init__()
            self.encoder = MobileViM(**cfg)

        def forward(self, x):
            x = self.encoder(x)
            return x

    # 实例化模型并转移到GPU
    model = DepthEstimationModel(model_configs[args.model]).to(device)

    # 创建GPU输入张量
    input_tensor = torch.randn(1, 3, args.size, args.size).to(device)

    # 计算整体参数量和FLOPs
    flops, params = profile(model, inputs=(input_tensor,))
    flops, params = clever_format([flops, params], "%.3f")

    print(f"\n{'=' * 30} 模型统计 {'=' * 30}")
    print(f"模型类型: {args.model}")
    print(f"输入尺寸: {args.size}x{args.size}")
    print(f"总参数量: {params}")
    print(f"总计算量: {flops}\n")
>>>>>>> eb5b57db
<|MERGE_RESOLUTION|>--- conflicted
+++ resolved
@@ -1,4 +1,3 @@
-<<<<<<< HEAD
 from functools import partial
 
 import pywt
@@ -1248,1256 +1247,4 @@
     print(f"模型类型: {args.model}")
     print(f"输入尺寸: {args.size}x{args.size}")
     print(f"总参数量: {params}")
-    print(f"总计算量: {flops}\n")
-=======
-from functools import partial
-
-import pywt
-import pywt.data
-import torch
-import torch.nn as nn
-import torch.nn.functional as F
-from fvcore.nn import FlopCountAnalysis, flop_count_table
-from timm.layers import DropPath, SqueezeExcite
-from timm.models.vision_transformer import trunc_normal_
-from typing import List, Tuple, Optional
-
-# 在函数内部局部导入
-CFG_mobilevim_xxs = {
-    'model_type':'xx_small',
-    'img_size': 224,
-    'embed_dims': [192, 384, 448, 512],  # 添加第4层
-    'global_ratio': [0.8, 0.7, 0.6, 0.5],  # 添加第4层
-    'local_ratio': [0.2, 0.2, 0.3, 0.2],   # 添加第4层
-    'kernels': [7, 5, 3, 3],               # 添加第4层
-    'drop_path': 0,
-    'ssm_ratio': 2,
-}
-
-CFG_mobilevim_xs = {
-    'model_type':'x_small',
-    'img_size': 256,
-    'embed_dims': [200, 376, 448, 512],    # 添加第4层
-    'global_ratio': [0.8, 0.7, 0.6, 0.5],  # 添加第4层
-    'local_ratio': [0.2, 0.2, 0.3, 0.2],   # 添加第4层
-    'kernels': [7, 5, 3, 3],               # 添加第4层
-    'drop_path': 0,
-    'ssm_ratio': 2,
-}
-
-CFG_mobilevim_s = {
-    'model_type':'small',
-    'img_size': 384,
-    'embed_dims': [200, 376, 448, 512],    # 添加第4层
-    'global_ratio': [0.8, 0.7, 0.6, 0.5],  # 添加第4层
-    'local_ratio': [0.2, 0.2, 0.3, 0.2],   # 添加第4层
-    'kernels': [7, 5, 3, 3],               # 添加第4层
-    'drop_path': 0,
-    'ssm_ratio': 2,
-}
-
-def mobilevim_xxs(num_classes=1000, pretrained=False, fuse=False, pretrained_cfg=None, model_cfg=CFG_mobilevim_xxs):
-    model = MobileViM(num_classes=num_classes, **model_cfg)
-    if fuse:
-        replace_batchnorm(model)
-    return model
-
-def mobilevim_xs(num_classes=1000, pretrained=False, fuse=False, pretrained_cfg=None, model_cfg=CFG_mobilevim_xs):
-    model = MobileViM(num_classes=num_classes, **model_cfg)
-    if fuse:
-        replace_batchnorm(model)
-    return model
-
-def mobilevim_s(num_classes=1000, pretrained=False, fuse=False, pretrained_cfg=None, model_cfg=CFG_mobilevim_s):
-    model = MobileViM(num_classes=num_classes, **model_cfg)
-    if fuse:
-        replace_batchnorm(model)
-    return model
-
-
-# from src.model.encoder.defattn_decoder import MSDeformAttnPixelDecoder
-# from model.id_module import AFP, ISD
-
-
-def create_wavelet_filter(wave, in_size, out_size, type=torch.float):
-    """创建小波变换的分解和重构滤波器组
-
-    Args:
-        wave (str): 小波名称，如'db1'
-        in_size (int): 输入数据的通道数（分解滤波器的输入通道数）
-        out_size (int): 输出数据的通道数（重构滤波器的输出通道数）
-        type (torch.dtype): 张量数据类型，默认为torch.float
-
-    Returns:
-        dec_filters (Tensor): 分解滤波器组，形状为 [in_size*4, 1, H, W]
-        rec_filters (Tensor): 重构滤波器组，形状为 [out_size*4, 1, H, W]
-    """
-    # 初始化小波对象，获取分解和重构滤波器系数
-    w = pywt.Wavelet(wave)  # 创建小波对象
-
-    # 分解滤波器处理（用于小波分解）
-    dec_hi = torch.tensor(w.dec_hi[::-1], dtype=type)  # 获取分解高通滤波器并反转顺序
-    dec_lo = torch.tensor(w.dec_lo[::-1], dtype=type)  # 获取分解低通滤波器并反转顺序
-
-    # 通过外积生成四个二维分解滤波器 (LL, LH, HL, HH)
-    dec_filters = torch.stack([
-        dec_lo.unsqueeze(0) * dec_lo.unsqueeze(1),  # 低低组合 (LL)
-        dec_lo.unsqueeze(0) * dec_hi.unsqueeze(1),  # 低高组合 (LH)
-        dec_hi.unsqueeze(0) * dec_lo.unsqueeze(1),  # 高低组合 (HL)
-        dec_hi.unsqueeze(0) * dec_hi.unsqueeze(1)  # 高高组合 (HH)
-    ], dim=0)  # 输出形状 [4, H, W]，H/W为滤波器长度
-
-    # 扩展分解滤波器维度以匹配输入通道数
-    dec_filters = dec_filters[:, None]  # 增加通道维度 → [4, 1, H, W]
-    dec_filters = dec_filters.repeat(in_size, 1, 1, 1)  # 按输入通道数重复 → [in_size*4, 1, H, W]
-
-    # 重构滤波器处理（用于小波重构）
-    rec_hi = torch.tensor(w.rec_hi[::-1], dtype=type).flip(dims=[0])  # 反转+翻转顺序
-    rec_lo = torch.tensor(w.rec_lo[::-1], dtype=type).flip(dims=[0])  # 确保与分解相位匹配
-
-    # 通过外积生成四个二维重构滤波器 (LL, LH, HL, HH)
-    rec_filters = torch.stack([
-        rec_lo.unsqueeze(0) * rec_lo.unsqueeze(1),  # 低低组合 (LL)
-        rec_lo.unsqueeze(0) * rec_hi.unsqueeze(1),  # 低高组合 (LH)
-        rec_hi.unsqueeze(0) * rec_lo.unsqueeze(1),  # 高低组合 (HL)
-        rec_hi.unsqueeze(0) * rec_hi.unsqueeze(1)  # 高高组合 (HH)
-    ], dim=0)  # 输出形状 [4, H, W]
-
-    # 扩展重构滤波器维度以匹配输出通道数
-    rec_filters = rec_filters[:, None]  # 增加通道维度 → [4, 1, H, W]
-    rec_filters = rec_filters.repeat(out_size, 1, 1, 1)  # 按输出通道数重复 → [out_size*4, 1, H, W]
-
-    return dec_filters, rec_filters
-
-
-def wavelet_transform(x, filters):
-    """应用二维小波变换，将输入信号分解为四个子带
-
-    Args:
-        x (Tensor): 输入张量，形状为 [batch_size, channels, height, width]
-        filters (Tensor): 分解滤波器组，形状为 [channels*4, 1, H, W]
-
-    Returns:
-        Tensor: 小波变换结果，形状为 [batch_size, channels, 4, height//2, width//2]
-            其中第三个维度对应四个子带：LL(低低), LH(低高), HL(高低), HH(高高)
-    """
-    # 获取输入张量的维度信息
-    b, c, h, w = x.shape  # batch大小, 通道数, 高度, 宽度
-
-    # 计算填充大小：确保卷积后尺寸正确减半
-    # 滤波器尺寸为 (H, W)，填充量为滤波器半长减1（适配对称小波滤波器）
-    pad = (filters.shape[2] // 2 - 1,  # 高度方向填充量
-           filters.shape[3] // 2 - 1)  # 宽度方向填充量
-
-    # 执行分组卷积：每个输入通道独立应用四个滤波器
-    # 输出形状 [b, c*4, h//2, w//2]（stride=2实现下采样）
-    x = F.conv2d(x,
-                 filters,
-                 stride=2,  # 步长2实现空间尺寸减半
-                 groups=c,  # 分组数=通道数，实现通道独立处理
-                 padding=pad)  # 对称填充保持相位对齐
-
-    # 重塑张量结构：将四个子带组织到独立维度
-    # 从 [b, c*4, h', w'] → [b, c, 4, h', w'] 其中 h' = h//2, w' = w//2
-    x = x.reshape(b, c, 4, h // 2, w // 2)
-
-    return x
-
-
-def inverse_wavelet_transform(x, filters):
-    """应用二维逆小波变换，将四个子带重构成原始尺寸信号
-
-    Args:
-        x (Tensor): 输入张量，形状为 [batch_size, channels, 4, h//2, w//2]
-            第三个维度包含四个子带：LL(低低), LH(低高), HL(高低), HH(高高)
-        filters (Tensor): 重构滤波器组，形状为 [channels*4, 1, H, W]
-
-    Returns:
-        Tensor: 重构后的信号，形状为 [batch_size, channels, height, width]
-            其中 height = h//2 * 2, width = w//2 * 2 恢复原始空间尺寸
-    """
-    # 获取输入张量的维度信息（_占位符对应子带维度4）
-    b, c, _, h_half, w_half = x.shape  # batch大小, 通道数, 子带数, 半高, 半宽
-
-    # 计算填充大小：与正变换对称，确保卷积转置后尺寸正确加倍
-    pad = (filters.shape[2] // 2 - 1,  # 高度方向填充量
-           filters.shape[3] // 2 - 1)  # 宽度方向填充量
-
-    # 合并子带维度到通道维度：将四个子带展开为独立通道
-    # [b, c, 4, h', w'] → [b, c*4, h', w'] (h'=h_half, w'=w_half)
-    x = x.reshape(b, c * 4, h_half, w_half)
-
-    # 执行分组转置卷积：每个通道组独立重构信号
-    # 输出形状 [b, c, h, w] 其中 h = h_half*2, w = w_half*2
-    x = F.conv_transpose2d(x,
-                           filters,
-                           stride=2,  # 步长2实现空间尺寸加倍
-                           groups=c,  # 分组数=通道数，保持通道独立处理
-                           padding=pad)  # 对称填充确保相位对齐
-
-    return x
-
-
-class MBWTConv2d(nn.Module):
-    """多分支小波变换卷积模块（Multi-Branch Wavelet Transform Convolution）
-
-    特点：
-    - 结合小波多分辨率分析与深度卷积
-    - 支持多级小波分解与重构
-    - 集成状态空间模型（SSM）进行全局特征调制
-
-    主要流程：
-    输入 → 多级小波分解 → 高频分量卷积处理 → 逆小波重构 → 全局注意力融合 → 输出
-
-    Args:
-        in_channels (int): 输入通道数
-        out_channels (int): 输出通道数（需等于in_channels）
-        kernel_size (int): 高频分支卷积核尺寸，默认为5
-        stride (int): 空间下采样步长，默认为1
-        bias (bool): 是否使用偏置项，默认为True
-        wt_levels (int): 小波分解级数，默认为1
-        wt_type (str): 小波基类型，如'db1'，默认为'db1'
-        ssm_ratio (int): 状态空间模型扩展比，默认为1
-        forward_type (str): SSM前向计算版本，默认为"v05"
-    """
-
-    def __init__(self, in_channels, out_channels, kernel_size=5, stride=1, bias=True,
-                 wt_levels=1, wt_type='db1', ssm_ratio=1, forward_type="v05"):
-        super(MBWTConv2d, self).__init__()
-        assert in_channels == out_channels  # 当前设计要求输入输出通道相同
-
-        # 基础参数设置
-        self.in_channels = in_channels
-        self.wt_levels = wt_levels  # 小波分解深度（默认为1级）
-        self.stride = stride  # 空间下采样步长
-        self.dilation = 1  # 扩张率（当前未使用）
-
-        # 小波滤波器初始化（不可训练参数）
-        self.wt_filter, self.iwt_filter = create_wavelet_filter(wt_type, in_channels, in_channels, torch.float)
-        self.wt_filter = nn.Parameter(self.wt_filter, requires_grad=False)
-        self.iwt_filter = nn.Parameter(self.iwt_filter, requires_grad=False)
-
-        # 绑定小波变换函数（通过偏函数预设滤波器参数）
-        self.wt_function = partial(wavelet_transform, filters=self.wt_filter)  # 分解函数
-        self.iwt_function = partial(inverse_wavelet_transform, filters=self.iwt_filter)  # 重构函数
-
-        # 全局特征调制模块
-        from src.model.encoder.lib_mamba.vmambanew import SS2D
-        self.global_atten = SS2D(
-            d_model=in_channels,  # 特征维度
-            d_state=1,  # 状态维度
-            ssm_ratio=ssm_ratio,  # SSM隐藏层扩展比例
-            initialize="v2",  # 参数初始化方式
-            forward_type=forward_type,  # 前向计算模式
-            channel_first=True,  # 通道维度在前
-            k_group=2  # 分组卷积数
-        )
-        self.base_scale = _ScaleModule([1, in_channels, 1, 1])  # 基础缩放模块
-
-        # 构建多级小波处理分支
-        self.wavelet_convs = nn.ModuleList([
-            # 深度可分离卷积处理高频成分（每组处理4个通道：LH/HL/HH）
-            nn.Conv2d(
-                in_channels * 4,  # 输入通道（4子带 × 原通道）
-                in_channels * 4,  # 输出通道（保持相同）
-                kernel_size,
-                padding='same',  # 保持空间尺寸
-                stride=1,
-                dilation=1,
-                groups=in_channels * 4,  # 深度可分离分组（每组处理单个子带）
-                bias=False  # 无偏置项
-            ) for _ in range(self.wt_levels)
-        ])
-
-        # 每级小波分支的缩放系数（初始化为0.1，促进稳定训练）
-        self.wavelet_scale = nn.ModuleList([
-            _ScaleModule([1, in_channels * 4, 1, 1], init_scale=0.1)
-            for _ in range(self.wt_levels)
-        ])
-
-        # 下采样处理（当stride>1时）
-        if self.stride > 1:
-            # 使用逐通道1x1卷积实现步长下采样（不可训练参数）
-            self.stride_filter = nn.Parameter(torch.ones(in_channels, 1, 1, 1), requires_grad=False)
-            self.do_stride = lambda x_in: F.conv2d(
-                x_in, self.stride_filter,
-                bias=None,
-                stride=self.stride,
-                groups=in_channels
-            )
-        else:
-            self.do_stride = None
-
-    def forward(self, x):
-        """前向传播过程
-
-        处理流程：
-        1. 多级小波分解：逐级提取低频分量，存储高频分量
-        2. 高频分量处理：对每级的LH/HL/HH进行深度卷积
-        3. 逆小波重构：从最深层级开始逐级融合高低频信息
-        4. 全局特征融合：通过SSM增强特征，并与小波分支结果相加
-        5. 下采样输出：根据stride参数决定是否进行空间下采样
-        """
-        # 初始化各层级存储容器
-        x_ll_in_levels = []  # 存储每级的低频分量（LL）
-        x_h_in_levels = []  # 存储每级的高频分量（LH/HL/HH）
-        shapes_in_levels = []  # 记录每级输入尺寸（用于逆变换时裁剪）
-
-        # 初始低频分量为输入本身
-        curr_x_ll = x
-
-        # 前向分解阶段：多级小波分解 -------------------------------------------
-        for i in range(self.wt_levels):
-            # 记录当前层级输入尺寸
-            curr_shape = curr_x_ll.shape
-            shapes_in_levels.append(curr_shape)
-
-            # 填充处理（当尺寸为奇数时补零）
-            if (curr_shape[2] % 2 > 0) or (curr_shape[3] % 2 > 0):
-                curr_pads = (0, curr_shape[3] % 2, 0, curr_shape[2] % 2)
-                curr_x_ll = F.pad(curr_x_ll, curr_pads)  # 右下方补零
-
-            # 执行小波分解，得到4个子带 [LL, LH, HL, HH]
-            curr_x = self.wt_function(curr_x_ll)  # 输出形状 [B, C, 4, H//2, W//2]
-
-            # 分离低频分量（LL）供下一级分解使用
-            curr_x_ll = curr_x[:, :, 0, :, :]  # 索引0对应LL子带
-
-            # 处理高频分量（LH/HL/HH）
-            shape_x = curr_x.shape
-            curr_x_tag = curr_x.reshape(shape_x[0], shape_x[1] * 4, shape_x[3], shape_x[4])  # 合并子带维度到通道
-            curr_x_tag = self.wavelet_scale[i](self.wavelet_convs[i](curr_x_tag))  # 深度卷积+缩放
-            curr_x_tag = curr_x_tag.reshape(shape_x)  # 恢复子带维度
-
-            # 存储处理后的高低频信息
-            x_ll_in_levels.append(curr_x_tag[:, :, 0, :, :])  # 存储当前级的处理后LL
-            x_h_in_levels.append(curr_x_tag[:, :, 1:4, :, :])  # 存储当前级的处理后高频（LH/HL/HH）
-
-        # 逆向重构阶段：从最深层级开始融合 -------------------------------------
-        if self.wt_levels == 0:
-            # 当不进行小波分解时，直接返回全局特征调制结果
-            x = self.base_scale(self.global_atten(x))
-            if self.do_stride is not None:
-                x = self.do_stride(x)
-            return x  # 提前返回避免后续空循环
-
-        next_x_ll = torch.zeros_like(curr_x_ll, device=x.device)  # 初始化最深层的低频残差
-
-        for i in range(self.wt_levels - 1, -1, -1):  # 倒序处理层级（从最深到最浅）
-            # 取出当前层级存储的信息
-            curr_x_ll = x_ll_in_levels.pop()  # 当前级处理后的LL
-            curr_x_h = x_h_in_levels.pop()  # 当前级处理后的高频
-            curr_shape = shapes_in_levels.pop()  # 原始输入尺寸
-
-            # 低频融合：当前级LL + 深层传递的残差
-            curr_x_ll = curr_x_ll + next_x_ll
-
-            # 拼接高低频信息（LL与LH/HL/HH）
-            curr_x = torch.cat([curr_x_ll.unsqueeze(2), curr_x_h], dim=2)  # 恢复子带维度
-
-            # 执行逆小波变换，重构上一级低频分量
-            next_x_ll = self.iwt_function(curr_x)  # 输出形状 [B, C, H, W]
-
-            # 裁剪尺寸（处理可能的填充）
-            next_x_ll = next_x_ll[:, :, :curr_shape[2], :curr_shape[3]]
-
-        # 全局特征融合 --------------------------------------------------
-        x_tag = next_x_ll  # 最终重构结果
-        assert len(x_ll_in_levels) == 0  # 确认所有层级已处理
-
-        # 原输入通过SSM模块进行全局特征调制
-        x = self.base_scale(self.global_atten(x))
-        # 残差连接：全局特征 + 小波分支结果
-        x = x + x_tag
-
-        # 下采样输出（如果需要）
-        if self.do_stride is not None:
-            x = self.do_stride(x)  # 执行步长下采样
-
-        # 在返回前添加显式清理
-        if torch.cuda.is_available():
-            torch.cuda.empty_cache()
-
-        # 确保返回的张量不保留计算图
-        return x.clone().detach()
-
-
-class _ScaleModule(nn.Module):
-    """可学习的缩放模块，实现逐元素或通道级特征缩放
-
-    功能描述：
-    - 对输入张量进行可学习的缩放操作，每个缩放因子对应输入的一个维度
-    - 常用于调整不同特征通道的重要性（类似注意力机制的简化版本）
-    - 初始化阶段通过init_scale控制初始缩放幅度
-
-    Args:
-        dims (list/tuple): 缩放权重的维度，例如：
-            - [1, C, 1, 1] 实现逐通道缩放（常用）
-            - [1] 实现全局标量缩放
-        init_scale (float): 缩放因子的初始值，默认为1.0（等同单位变换）
-        init_bias (float): 偏置项初始值（当前版本未实现，保留接口）
-    """
-
-    def __init__(self, dims, init_scale=1.0, init_bias=0):
-        super(_ScaleModule, self).__init__()
-        self.dims = dims  # 权重张量的形状
-
-        # 初始化可学习缩放参数（广播机制适配输入维度）
-        self.weight = nn.Parameter(torch.ones(*dims) * init_scale)  # 创建形状为dims的全1张量，乘以初始缩放值
-
-        # 当前版本未实现偏置项（保留参数接口供后续扩展）
-        self.bias = None  # 可扩展为：nn.Parameter(torch.zeros(*dims) + init_bias)
-
-    def forward(self, x):
-        """前向传播：执行元素级缩放
-
-        输入输出形状：
-        - 输入 x: [B, C, H, W] 或其它任意形状（需与self.dims广播兼容）
-        - 输出:  与输入x相同形状，每个元素乘以对应位置的缩放因子
-
-        广播机制示例：
-        - 当dims=[1, C, 1, 1]时，对4D输入执行逐通道缩放
-        - 当dims=[1]时，对所有元素执行相同缩放
-        """
-        return torch.mul(self.weight, x)  # 元素级乘法（支持广播）
-
-
-class DWConv2d_BN_ReLU(nn.Sequential):
-    """深度可分离卷积块（含BN与ReLU），支持卷积层与BN层的参数融合
-
-    结构说明：
-    [3x3深度卷积 → BN → ReLU → 1x1深度卷积 → BN]
-    特点：
-    - 通过两次深度卷积实现空间+通道特征提取
-    - 所有卷积层均为深度可分离（分组数=输入通道数）
-    - 提供fuse方法合并卷积与BN层，提升推理速度
-
-    使用注意：
-    - out_channels必须是in_channels的整数倍（因groups=in_channels）
-    - 适用于轻量化网络设计，参数量远小于标准卷积
-
-    Args:
-        in_channels (int): 输入通道数
-        out_channels (int): 输出通道数（需为in_channels的整数倍）
-        kernel_size (int): 空间卷积核尺寸，默认为3
-        bn_weight_init (float): BN层权重的初始值，默认为1
-    """
-
-    def __init__(self, in_channels, out_channels, kernel_size=3, stride=1, bn_weight_init=1):
-        super().__init__()
-        # 3x3深度卷积（逐通道空间特征提取）
-        self.add_module('dwconv3x3',
-                        nn.Conv2d(in_channels,
-                                  in_channels,
-                                  kernel_size=kernel_size,
-                                  stride=stride,
-                                  padding=kernel_size // 2,
-                                  groups=in_channels,
-                                  bias=False))
-        # 批归一化与激活
-        self.add_module('bn1', nn.BatchNorm2d(in_channels))
-        self.add_module('relu', nn.ReLU(inplace=True))
-
-        # 1x1深度卷积（跨通道特征融合）
-        self.add_module('dwconv1x1',
-                        nn.Conv2d(in_channels,
-                                  out_channels,
-                                  kernel_size=1,
-                                  stride=1,
-                                  padding=0,
-                                  groups=1,  # 保持深度可分离特性
-                                  bias=False))
-        self.add_module('bn2', nn.BatchNorm2d(out_channels))
-
-        # 初始化BN参数（稳定训练）
-        nn.init.constant_(self.bn1.weight, bn_weight_init)  # γ初始值
-        nn.init.constant_(self.bn1.bias, 0)  # β初始值
-        nn.init.constant_(self.bn2.weight, bn_weight_init)
-        nn.init.constant_(self.bn2.bias, 0)
-
-    @torch.no_grad()
-    def fuse(self):
-        """融合卷积层与BN层参数，生成推理优化结构
-
-        融合公式：
-        w_fused = w_conv * (γ / sqrt(σ^2 + ε))
-        b_fused = β - (γ * μ) / sqrt(σ^2 + ε)
-
-        返回：
-            nn.Sequential: 包含融合后卷积层的新序列
-        """
-        dwconv3x3, bn1, relu, dwconv1x1, bn2 = self._modules.values()
-
-        # 融合3x3卷积与BN1 ----------------------------------------------
-        # 计算融合后的权重
-        w1 = bn1.weight / (bn1.running_var + bn1.eps) ** 0.5
-        w1 = dwconv3x3.weight * w1[:, None, None, None]  # 广播乘法
-
-        # 计算融合后的偏置
-        b1 = bn1.bias - bn1.running_mean * bn1.weight / (bn1.running_var + bn1.eps) ** 0.5
-
-        # 创建融合后的3x3卷积层
-        fused_dwconv3x3 = nn.Conv2d(
-            w1.size(1) * dwconv3x3.groups,  # 输入通道 = 单组输入通道数 × 组数
-            w1.size(0),  # 输出通道数保持不变
-            w1.shape[2:],  # 卷积核尺寸
-            stride=dwconv3x3.stride,
-            padding=dwconv3x3.padding,
-            dilation=dwconv3x3.dilation,
-            groups=dwconv3x3.groups,
-            device=dwconv3x3.weight.device
-        )
-        fused_dwconv3x3.weight.data.copy_(w1)
-        fused_dwconv3x3.bias.data.copy_(b1)
-
-        # 融合1x1卷积与BN2 ----------------------------------------------
-        w2 = bn2.weight / (bn2.running_var + bn2.eps) ** 0.5
-        w2 = dwconv1x1.weight * w2[:, None, None, None]
-        b2 = bn2.bias - bn2.running_mean * bn2.weight / (bn2.running_var + bn2.eps) ** 0.5
-
-        fused_dwconv1x1 = nn.Conv2d(
-            w2.size(1) * dwconv1x1.groups,
-            w2.size(0),
-            w2.shape[2:],
-            stride=dwconv1x1.stride,
-            padding=dwconv1x1.padding,
-            dilation=dwconv1x1.dilation,
-            groups=dwconv1x1.groups,
-            device=dwconv1x1.weight.device
-        )
-        fused_dwconv1x1.weight.data.copy_(w2)
-        fused_dwconv1x1.bias.data.copy_(b2)
-
-        # 构建优化后的序列模型
-        fused_model = nn.Sequential(fused_dwconv3x3, relu, fused_dwconv1x1)
-        return fused_model
-
-
-class PyramidDWConv(nn.Module):
-    """金字塔深度可分离卷积模块
-    结构：
-       输入 → 通道均分3分支 → [3x3/5x5/7x7深度卷积] → 特征拼接 → 1x1卷积融合
-
-    Args:
-        in_channels (int): 输入通道数
-        out_channels (int): 输出通道数
-        kernel_sizes (list): 各分支卷积核尺寸，默认为[3,5,7]
-        bn_weight_init (float): BN层权重初始化值，默认为1.0
-    """
-
-    def __init__(self, in_channels, out_channels,
-                 kernel_sizes=[3, 5, 7], bn_weight_init=1.0):
-        super().__init__()
-
-        # 将输入通道均分到三个分支（处理无法整除的情况）
-        self.split_sizes = self._split_channels(in_channels, 3)
-
-        # 确保总通道数等于输入通道数
-        assert sum(self.split_sizes) == in_channels, "总通道数不等于输入通道数"
-
-        # 调试信息
-        # print(f"PyramidDWConv: in_channels={in_channels}, split_sizes={self.split_sizes}")
-
-        # 构建三个不同尺度的深度卷积分支
-        self.branches = nn.ModuleList()
-        for i, ksize in enumerate(kernel_sizes):
-            branch = nn.Sequential(
-                # 深度可分离卷积（分组数=输入通道数）
-                nn.Conv2d(
-                    self.split_sizes[i],  # 单分支输入通道
-                    self.split_sizes[i],  # 保持通道数
-                    kernel_size=ksize,
-                    padding=ksize // 2,  # 保持空间尺寸
-                    groups=self.split_sizes[i],  # 深度卷积
-                    bias=False
-                ),
-                nn.BatchNorm2d(self.split_sizes[i]),
-                nn.ReLU(inplace=True)
-            )
-            self.branches.append(branch)
-            # 初始化BN参数
-            nn.init.constant_(branch[1].weight, bn_weight_init)
-            nn.init.constant_(branch[1].bias, 0)
-
-        # 特征融合层（1x1卷积调整通道）
-        self.fusion = Conv2d_BN(
-            in_channels,  # 输入总通道（三分支concat后）
-            out_channels,
-            ks=1,
-            bn_weight_init=bn_weight_init
-        )
-
-    def _split_channels(self, total, num_groups):
-        """均分通道数，处理无法整除的情况"""
-        base = total // num_groups
-        remainder = total % num_groups
-        split = [base + 1 if i < remainder else base for i in range(num_groups)]
-        return split
-
-    def forward(self, x):
-        # 拆分输入到三个分支
-        x_split = torch.split(x, self.split_sizes, dim=1)
-
-        # 并行处理各分支
-        branch_outs = []
-        for i, branch in enumerate(self.branches):
-            out = branch(x_split[i])  # [B, C_i, H, W]
-            branch_outs.append(out)
-
-        # 通道维度拼接
-        x = torch.cat(branch_outs, dim=1)  # [B, C1+C2+C3, H, W]
-
-        # 特征融合
-        x = self.fusion(x)  # [B, out_channels, H, W]
-        return x
-
-
-class Conv2d_BN(torch.nn.Sequential):
-    def __init__(self, a, b, ks=1, stride=1, pad=0, dilation=1,
-                 groups=1, bn_weight_init=1):
-        super().__init__()
-        # 添加一个卷积层到Sequential模块中
-        # 输入通道数为a，输出通道数为b，卷积核大小为ks，步长为stride，填充为pad，扩张率为dilation，分组数为groups
-        # 注意：这里卷积层的bias设置为False，因为后面会接一个BatchNorm层
-        self.add_module('c', torch.nn.Conv2d(
-            a, b, ks, stride, pad, dilation, groups, bias=False))
-
-        # 添加一个BatchNorm层到Sequential模块中
-        # 参数为输出通道数b
-        self.add_module('bn', torch.nn.BatchNorm2d(b))
-
-        # 初始化BatchNorm层的权重为bn_weight_init
-        torch.nn.init.constant_(self.bn.weight, bn_weight_init)
-
-        # 初始化BatchNorm层的偏置为0
-        torch.nn.init.constant_(self.bn.bias, 0)
-
-    @torch.no_grad()
-    def fuse(self):
-        # 获取卷积层和BatchNorm层
-        c, bn = self._modules.values()
-
-        # 计算融合后的权重
-        # w = bn.weight / sqrt(bn.running_var + bn.eps)
-        w = bn.weight / (bn.running_var + bn.eps) ** 0.5
-
-        # 将权重w扩展到与卷积层权重相同的形状
-        w = c.weight * w[:, None, None, None]
-
-        # 计算融合后的偏置
-        # b = bn.bias - bn.running_mean * bn.weight / sqrt(bn.running_var + bn.eps)
-        b = bn.bias - bn.running_mean * bn.weight / \
-            (bn.running_var + bn.eps) ** 0.5
-
-        # 创建一个新的卷积层，参数与原来的卷积层相同
-        m = torch.nn.Conv2d(w.size(1) * self.c.groups, w.size(
-            0), w.shape[2:], stride=self.c.stride, padding=self.c.padding, dilation=self.c.dilation,
-                            groups=self.c.groups)
-
-        # 将融合后的权重和偏置复制到新的卷积层中
-        m.weight.data.copy_(w)
-        m.bias.data.copy_(b)
-
-        # 返回融合后的卷积层
-        return m
-
-
-class BN_Linear(torch.nn.Sequential):
-    def __init__(self, a, b, bias=True, std=0.02):
-        super().__init__()
-        # 添加一个BatchNorm1d层，输入维度为a
-        self.add_module('bn', torch.nn.BatchNorm1d(a))
-        # 添加一个Linear层，输入维度为a，输出维度为b，是否使用偏置由bias参数决定
-        self.add_module('l', torch.nn.Linear(a, b, bias=bias))
-        # 使用trunc_normal_函数初始化Linear层的权重，标准差为std
-        trunc_normal_(self.l.weight, std=std)
-        # 如果使用偏置，则将其初始化为0
-        if bias:
-            torch.nn.init.constant_(self.l.bias, 0)
-
-    @torch.no_grad()
-    def fuse(self):
-        # 获取BatchNorm层和Linear层
-        bn, l = self._modules.values()
-        # 计算融合后的权重：w = bn.weight / sqrt(bn.running_var + bn.eps)
-        w = bn.weight / (bn.running_var + bn.eps) ** 0.5
-        # 计算融合后的偏置：b = bn.bias - bn.running_mean * bn.weight / sqrt(bn.running_var + bn.eps)
-        b = bn.bias - self.bn.running_mean * \
-            self.bn.weight / (bn.running_var + bn.eps) ** 0.5
-        # 将权重w与Linear层的权重相乘
-        w = l.weight * w[None, :]
-        # 计算最终的偏置
-        if l.bias is None:
-            b = b @ self.l.weight.T  # 如果Linear层没有偏置，则只计算BatchNorm的影响
-        else:
-            b = (l.weight @ b[:, None]).view(-1) + self.l.bias  # 如果Linear层有偏置，则加上Linear层的偏置
-        # 创建一个新的Linear层，输入维度为w.size(1)，输出维度为w.size(0)
-        m = torch.nn.Linear(w.size(1), w.size(0))
-        # 将融合后的权重和偏置复制到新的Linear层中
-        m.weight.data.copy_(w)
-        m.bias.data.copy_(b)
-        # 返回融合后的Linear层
-        return m
-
-
-class PatchMerging(torch.nn.Module):
-    def __init__(self, dim, out_dim):
-        super().__init__()
-        # 定义隐藏层维度为输入维度的4倍
-        hid_dim = int(dim * 4)
-        # 第一层卷积：输入维度为dim，输出维度为hid_dim，卷积核大小为1x1，步长为1，填充为0
-        self.conv1 = Conv2d_BN(dim, hid_dim, 1, 1, 0, )
-        # 激活函数：ReLU
-        self.act = torch.nn.ReLU()
-        # 第二层卷积：输入维度为hid_dim，输出维度为hid_dim，卷积核大小为3x3，步长为2，填充为1，分组数为hid_dim
-        self.conv2 = Conv2d_BN(hid_dim, hid_dim, 3, 2, 1, groups=hid_dim,)
-        # Squeeze-and-Excitation模块：输入维度为hid_dim，压缩比例为0.25
-        self.se = SqueezeExcite(hid_dim, .25)
-        # 第三层卷积：输入维度为hid_dim，输出维度为out_dim，卷积核大小为1x1，步长为1，填充为0
-        self.conv3 = Conv2d_BN(hid_dim, out_dim, 1, 1, 0,)
-
-    def forward(self, x):
-        # 前向传播：依次通过conv1 -> ReLU -> conv2 -> ReLU -> SE -> conv3
-        x = self.conv3(self.se(self.act(self.conv2(self.act(self.conv1(x))))))
-        return x
-
-
-class Residual(torch.nn.Module):
-    def __init__(self, m, drop=0.):
-        super().__init__()
-        # 保存传入的模块m
-        self.m = m
-        # 保存dropout概率
-        self.drop = drop
-
-    def forward(self, x):
-        # 如果是训练模式且dropout概率大于0
-        if self.training and self.drop > 0:
-            # 生成一个随机张量，形状为(x.size(0), 1, 1, 1)，值在[0, 1)之间
-            # 判断随机值是否大于dropout概率，大于的保留，小于的丢弃
-            # 保留的值除以(1 - self.drop)以保持期望值不变
-            return x + self.m(x) * torch.rand(x.size(0), 1, 1, 1,
-                                              device=x.device).ge_(self.drop).div(1 - self.drop).detach()
-        else:
-            # 如果不是训练模式或dropout概率为0，直接返回x + m(x)
-            return x + self.m(x)
-
-
-class FFN(torch.nn.Module):
-    def __init__(self, ed, h):
-        super().__init__()
-        # 第一层卷积：输入维度为ed，输出维度为h
-        self.pw1 = Conv2d_BN(ed, h)
-        # 激活函数：ReLU
-        self.act = torch.nn.ReLU()
-        # 第二层卷积：输入维度为h，输出维度为ed，BatchNorm的权重初始化为0
-        self.pw2 = Conv2d_BN(h, ed, bn_weight_init=0)
-
-    def forward(self, x):
-        # 前向传播：依次通过pw1 -> ReLU -> pw2
-        x = self.pw2(self.act(self.pw1(x)))
-        return x
-
-
-class FFN_Optimized(torch.nn.Module):
-    def __init__(self, ed, expansion=4, groups=4):
-        """
-        Args:
-            ed (int): 输入/输出通道数
-            expansion (int): 中间层通道扩展倍数，必须为groups的整数倍
-            groups (int): 压缩阶段的分组数（默认4组）
-        """
-        super().__init__()
-        h = ed * expansion
-
-        # 扩展阶段：深度可分离卷积（Groups=输入通道数）
-        self.pw1 = Conv2d_BN(ed, h, ks=1, groups=ed)  # 参数量: ed*expansion
-
-        # 压缩阶段：分组卷积（Groups需能整除输入/输出通道）
-        self.pw2 = Conv2d_BN(h, ed, ks=1, groups=groups, bn_weight_init=0)  # 参数量: (h*ed)/groups
-
-        self.act = torch.nn.ReLU()
-
-    def forward(self, x):
-        x = self.pw2(self.act(self.pw1(x)))
-        return x
-
-
-def nearest_multiple_of_16(n):
-    # 如果n已经是16的倍数，直接返回n
-    if n % 16 == 0:
-        return n
-    else:
-        # 计算小于n的最大16的倍数
-        lower_multiple = (n // 16) * 16
-        # 计算大于n的最小16的倍数
-        upper_multiple = lower_multiple + 16
-
-        # 返回离n最近的16的倍数
-        if (n - lower_multiple) < (upper_multiple - n):
-            return lower_multiple
-        else:
-            return upper_multiple
-
-
-class MobileViMModule(torch.nn.Module):
-    def __init__(self, dim, global_ratio=0.25, local_ratio=0.25,
-                 kernels=3, ssm_ratio=1, forward_type="v052d",):
-        super().__init__()
-        # 输入维度
-        self.dim = dim
-        # 计算全局通道数，确保是16的倍数
-        self.global_channels = nearest_multiple_of_16(int(global_ratio * dim))
-        # 计算局部通道数，确保全局通道数 + 局部通道数 <= 总维度
-        if self.global_channels + int(local_ratio * dim) > dim:
-            self.local_channels = dim - self.global_channels
-        else:
-            self.local_channels = int(local_ratio * dim)
-        # 计算恒等映射通道数
-        self.identity_channels = self.dim - self.global_channels - self.local_channels
-
-        # 如果局部通道数不为0，定义局部操作（金字塔深度可分离卷积）
-        if self.local_channels != 0:
-            self.local_op = PyramidDWConv(in_channels=self.local_channels,
-                                          out_channels=self.local_channels,
-                                          kernel_sizes=[3, 5, 7]
-                                          )
-        else:
-            self.local_op = nn.Identity()
-
-        # 如果全局通道数不为0，定义全局操作（MBWTConv2d，一种基于SSM的卷积）
-        if self.global_channels != 0:
-            self.global_op = MBWTConv2d(self.global_channels, self.global_channels, kernels, wt_levels=1, ssm_ratio=ssm_ratio, forward_type=forward_type,)
-        else:
-            self.global_op = nn.Identity()
-
-        # 定义投影层：ReLU + Conv2d_BN
-        self.proj = nn.Sequential(
-            DWConv2d_BN_ReLU(dim, dim // 2, bn_weight_init=0),  # 深度卷积降维
-            Conv2d_BN(dim // 2, dim, groups=4, bn_weight_init=0)  # 分组卷积恢复维度
-        )
-
-    def forward(self, x):  # x (B,C,H,W)
-
-        # 动态分割输入张量，确保每个部分都是张量
-        parts = []
-        if self.global_channels > 0:
-            parts.append(self.global_channels)
-        if self.local_channels > 0:
-            parts.append(self.local_channels)
-        if self.identity_channels > 0:
-            parts.append(self.identity_channels)
-
-        # 确保至少有一个部分
-        if not parts:
-            raise ValueError("All channel counts (global, local, identity) are zero.")
-
-        # 动态分割输入张量
-        splits = torch.split(x, parts, dim=1)
-
-        # 初始化 x1, x2, x3，默认为零张量
-        if self.global_channels > 0:
-            x1 = splits[0]
-        else:
-            x1 = torch.zeros_like(x[:, :self.global_channels])
-
-        if self.local_channels > 0:
-            x2 = splits[1]
-        else:
-            x2 = torch.zeros_like(x[:, :self.local_channels])
-
-        if self.identity_channels > 0:
-            x3 = splits[2]
-        else:
-            x3 = torch.zeros_like(x[:, :self.identity_channels])
-
-
-        # 检查 x1, x2, x3 是否为张量
-        assert isinstance(x1, torch.Tensor), f"x1 is not a tensor: {type(x1)}"
-        assert isinstance(x2, torch.Tensor), f"x2 is not a tensor: {type(x2)}"
-        assert isinstance(x3, torch.Tensor), f"x3 is not a tensor: {type(x3)}"
-
-        # 对全局部分应用全局操作
-        if self.global_channels > 0:
-            x1 = self.global_op(x1)
-        else:
-            print("No global operation applied, x1 remains unchanged.")
-
-        # 对局部部分应用局部操作
-        if self.local_channels > 0:
-            x2 = self.local_op(x2)
-        else:
-            print("No local operation applied, x2 remains unchanged.")
-
-        # 将处理后的全局部分、局部部分和恒等映射部分拼接，并通过投影层
-        x = self.proj(torch.cat([x1, x2, x3], dim=1))
-        return x
-
-
-class MobileViMBlockWindow(torch.nn.Module):
-    def __init__(self, dim, global_ratio=0.25, local_ratio=0.25,
-                 kernels=5, ssm_ratio=1, forward_type="v052d",):
-        super().__init__()
-        # 输入维度
-        self.dim = dim
-        # 定义注意力模块（MobileMambaModule）
-        self.attn = MobileViMModule(dim, global_ratio=global_ratio, local_ratio=local_ratio,
-                                           kernels=kernels, ssm_ratio=ssm_ratio, forward_type=forward_type,)
-
-    def forward(self, x):
-        # 将输入x通过注意力模块
-        x = self.attn(x)
-        return x
-
-
-class MobileViMBlock(torch.nn.Module):
-    def __init__(self, type,
-                 ed, global_ratio=0.25, local_ratio=0.25,
-                 kernels=5,  drop_path=0., has_skip=True, ssm_ratio=1, forward_type="v052d"):
-        super().__init__()
-
-        # 第一个深度可分离卷积 + BN，并包装为残差模块
-        self.PyDWConv0 = Residual(PyramidDWConv(ed, ed, kernel_sizes=[3,5,7], bn_weight_init=0.))
-        # 第一个前馈网络，并包装为残差模块
-        # self.ffn0 = Residual(FFN(ed, int(ed * 2)))
-        self.ffn0 = Residual(FFN_Optimized(ed, expansion=2, groups=4))
-
-        # 根据类型选择是否添加MobileMambaBlockWindow模块
-        if type == 's':
-            self.mixer = Residual(MobileViMBlockWindow(ed, global_ratio=global_ratio, local_ratio=local_ratio,
-                                                       kernels=kernels, ssm_ratio=ssm_ratio,forward_type=forward_type))
-
-        # 第二个深度可分离卷积 + BN，并包装为残差模块
-        self.PyDWConv1 = Residual(PyramidDWConv(ed, ed, kernel_sizes=[3,5,7], bn_weight_init=0.))
-        # 第二个前馈网络，并包装为残差模块
-        # self.ffn1 = Residual(FFN(ed, int(ed * 2)))
-        self.ffn1 = Residual(FFN_Optimized(ed, expansion=2, groups=4))
-
-        # 是否使用跳跃连接
-        self.has_skip = has_skip
-        # DropPath模块，用于随机丢弃路径
-        self.drop_path = DropPath(drop_path) if drop_path else nn.Identity()
-
-    def forward(self, x):
-        # 保存输入作为跳跃连接的捷径
-        shortcut = x
-        # 依次通过dw0 -> ffn0 -> mixer -> dw1 -> ffn1
-        x = self.ffn1(self.PyDWConv1(self.mixer(self.ffn0(self.PyDWConv0(x)))))
-        # 如果使用跳跃连接，则将捷径与drop_path后的输出相加
-        x = (shortcut + self.drop_path(x)) if self.has_skip else x
-        return x
-
-
-class MobileViM(torch.nn.Module):
-    def __init__(
-            self,
-            model_type='xx_small',
-            num_classes=1000,
-            in_chans=3,
-            img_size=224,
-            embed_dims=[192, 384, 448, 512],  # 确保默认值是4层
-            initial_channels=192,
-            # 编码器参数
-            global_ratio=None,
-            local_ratio=None,
-            kernels=None,
-            drop_path=0.,
-            ssm_ratio=1,
-            forward_type="v052d",
-            # 解码器参数
-            decoder_hidden_dim=256,
-            decoder_depths=3,
-            decoder_heads=4,
-            decoder_anchor_points=4,
-            decoder_expansion=2,
-            afp_latent_dim=128,
-            afp_num_latents=64,
-            afp_depths=2,
-            isd_depths=2
-    ):
-        super().__init__()
-
-        # --- 编码器部分 ---
-        self.embed_dims = embed_dims
-
-        if global_ratio is None:
-            global_ratio = [0.8, 0.7, 0.6, 0.5]  # 确保默认值是4层
-        if local_ratio is None:
-            local_ratio = [0.2, 0.2, 0.3, 0.2]   # 确保默认值是4层
-        if kernels is None:
-            kernels = [7, 5, 3, 3]               # 确保默认值是4层
-
-        assert model_type in ['small', 'x_small', 'xx_small']
-        self.model_type = model_type
-        depth_config = {
-            'small': [3, 4, 5, 3],      # 确保是4层
-            'x_small': [2, 3, 3, 2],    # 确保是4层
-            'xx_small': [1, 2, 2, 1]    # 确保是4层
-        }
-        depth = depth_config[model_type]
-
-        # 参数校验
-        assert len(embed_dims) == 4, "需要4个阶段的embed_dims"  # 保持4层的要求
-        assert img_size % 32 == 0, "输入尺寸必须是32的倍数"
-
-        # Patch embedding层：将输入图像转换为特征图
-        self.patch_embed = torch.nn.Sequential(
-            # 初始下采样：普通卷积（步长2）
-            Conv2d_BN(
-                a=in_chans,
-                b=initial_channels // 8,
-                ks=3,
-                stride=2,
-                pad=1,
-                groups=1
-            ),
-            torch.nn.ReLU(),
-            # 四个DW块：第二个步长2，其余步长1
-            DWConv2d_BN_ReLU(initial_channels // 8, initial_channels // 4, stride=1),
-            torch.nn.ReLU(),
-            DWConv2d_BN_ReLU(initial_channels // 4, initial_channels // 2, stride=2),
-            torch.nn.ReLU(),
-            DWConv2d_BN_ReLU(initial_channels // 2, initial_channels, stride=1),
-            torch.nn.ReLU(),
-            DWConv2d_BN_ReLU(initial_channels, initial_channels, stride=1)
-        )
-
-        # 多阶段特征提取 - 4个阶段
-        self.stages = nn.ModuleList()
-        current_dim = initial_channels
-        dprs = [x.item() for x in torch.linspace(0, drop_path, sum(depth))]
-
-        # 构建MobileMamba块 - 4个阶段
-        for stage_idx in range(4):  # 确保是4个阶段
-            stage = nn.Sequential()
-            stage.append(
-                DWConv2d_BN_ReLU(
-                    in_channels = current_dim,
-                    out_channels = embed_dims[stage_idx],
-                    stride=2
-                )
-            )
-            current_dim = embed_dims[stage_idx]
-
-            for block_idx in range(depth[stage_idx]):
-                stage.append(
-                    MobileViMBlock(
-                        type = 's',
-                        ed = current_dim,
-                        global_ratio = global_ratio[stage_idx],
-                        local_ratio = local_ratio[stage_idx],
-                        kernels = kernels[stage_idx],
-                        drop_path = dprs[sum(depth[:stage_idx]) + block_idx],
-                        ssm_ratio = ssm_ratio,
-                        forward_type = forward_type
-                    )
-                )
-            self.stages.append(stage)
-
-
-    @torch.jit.ignore
-    def no_weight_decay(self):
-        # 返回不需要权重衰减的参数
-        return {x for x in self.state_dict().keys() if 'attention_biases' in x}
-
-    def forward(self, x):
-        # 编码阶段
-        x = self.patch_embed(x)
-
-        enc_features = []
-        for stage in self.stages:
-            for block in stage:
-                x = block(x)
-            # 克隆特征以断开计算图连接，避免保留整个计算历史
-            enc_features.append(x.clone().detach())
-
-            # 显式删除中间变量
-            del x
-
-        # 显式清理不需要的变量
-        if 'x' in locals():
-            del x
-
-        return enc_features
-
-class DepthPostProcess(nn.Module):
-    """深度估计后处理模块"""
-    def __init__(self, in_channels=256, upscale_factor=4):
-        super().__init__()
-        self.upsample = nn.Sequential(
-            nn.Upsample(scale_factor=2, mode='bilinear'),
-            Conv2d_BN(in_channels, in_channels//2, 3, 1, 1),
-            nn.ReLU(),
-            nn.Upsample(scale_factor=2, mode='bilinear')
-        )
-        self.final_conv = nn.Sequential(
-            Conv2d_BN(in_channels//2, 64, 3, 1, 1),
-            nn.ReLU(),
-            nn.Conv2d(64, 1, 1)
-        )
-
-    def forward(self, x):
-        x = self.upsample(x)
-        return self.final_conv(x)
-
-class ClassificationHead(nn.Module):
-    """分类任务后处理模块"""
-    def __init__(self, in_channels, num_classes, dropout=0.2):
-        """
-        Args:
-            in_channels (int): 输入特征通道数（对应decoder_hidden_dim）
-            num_classes (int): 分类类别数
-            dropout (float): Dropout概率，默认0.2
-        """
-        super().__init__()
-        self.pool = nn.AdaptiveAvgPool2d(1)  # 全局平均池化
-        self.flatten = nn.Flatten(1)         # 展平层
-        self.dropout = nn.Dropout(dropout)    # 随机失活
-        self.fc = nn.Linear(in_channels, num_classes)  # 全连接层
-
-    def forward(self, x):
-        """
-        输入: [B, C, H, W]
-        输出: [B, num_classes]
-        """
-        x = self.pool(x)    # [B, C, 1, 1]
-        x = self.flatten(x) # [B, C]
-        x = self.dropout(x)
-        return self.fc(x)
-
-def replace_batchnorm(net):
-    # 遍历网络的所有子模块
-    for child_name, child in net.named_children():
-        # 如果子模块有fuse方法，则调用fuse方法进行融合
-        if hasattr(child, 'fuse'):
-            fused = child.fuse()
-            # 将融合后的模块替换原来的子模块
-            setattr(net, child_name, fused)
-            # 递归处理融合后的模块
-            replace_batchnorm(fused)
-        # 如果子模块是BatchNorm2d，则替换为Identity（恒等映射）
-        elif isinstance(child, torch.nn.BatchNorm2d):
-            setattr(net, child_name, torch.nn.Identity())
-        # 如果子模块不是BatchNorm2d且没有fuse方法，则递归处理
-        else:
-            replace_batchnorm(child)
-
-
-def print_model_summary(model, device='cuda'):
-    """支持GPU的模型分析函数"""
-    # 确保模型在目标设备
-    model = model.to(device)
-
-    # 生成对应设备的输入张量
-    input_tensor = torch.randn(1, 3, 224, 224).to(device)
-
-    # FLOPs计算
-    flops = FlopCountAnalysis(model, input_tensor)
-
-    print(f"Model Architecture:")
-    print(model)
-    print("\n" + "=" * 50)
-    print(f"Total Parameters: {sum(p.numel() for p in model.parameters()) / 1e6:.2f}M")
-    print("\nFLOPs Analysis:")
-    print(flop_count_table(flops))
-
-
-
-CFG_mobilevim_xxs = {
-    'model_type':'xx_small',
-    'img_size': 224,
-    'embed_dims': [192, 384, 448, 512],  # 添加第4层
-    'global_ratio': [0.8, 0.7, 0.6, 0.5],  # 添加第4层
-    'local_ratio': [0.2, 0.2, 0.3, 0.2],   # 添加第4层
-    'kernels': [7, 5, 3, 3],               # 添加第4层
-    'drop_path': 0,
-    'ssm_ratio': 2,
-}
-
-CFG_mobilevim_xs = {
-    'model_type':'x_small',
-    'img_size': 256,
-    'embed_dims': [200, 376, 448, 512],    # 添加第4层
-    'global_ratio': [0.8, 0.7, 0.6, 0.5],  # 添加第4层
-    'local_ratio': [0.2, 0.2, 0.3, 0.2],   # 添加第4层
-    'kernels': [7, 5, 3, 3],               # 添加第4层
-    'drop_path': 0,
-    'ssm_ratio': 2,
-}
-
-CFG_mobilevim_s = {
-    'model_type':'small',
-    'img_size': 384,
-    'embed_dims': [200, 376, 448, 512],    # 添加第4层
-    'global_ratio': [0.8, 0.7, 0.6, 0.5],  # 添加第4层
-    'local_ratio': [0.2, 0.2, 0.3, 0.2],   # 添加第4层
-    'kernels': [7, 5, 3, 3],               # 添加第4层
-    'drop_path': 0,
-    'ssm_ratio': 2,
-}
-
-
-
-if __name__ == "__main__":
-    from thop import profile, clever_format
-    from torchinfo import summary
-    import argparse
-
-    device = 'cuda' if torch.cuda.is_available() else 'cpu'
-    # 配置字典更新
-    CFG_mobilevim_xxs = {
-     ** CFG_mobilevim_xxs,
-    'decoder_hidden_dim': 256
-    }
-
-    CFG_mobilevim_xs = {
-     ** CFG_mobilevim_xs,
-    'decoder_hidden_dim': 384
-    }
-
-    CFG_mobilevim_s = {
-     ** CFG_mobilevim_s,
-    'decoder_hidden_dim': 512
-    }
-
-    # 模型配置映射
-    model_configs = {
-        "mobilevim_xxs": CFG_mobilevim_xxs,
-        "mobilevim_xs": CFG_mobilevim_xs,
-        "mobilevim_s": CFG_mobilevim_s,
-    }
-
-    # 命令行参数解析
-    parser = argparse.ArgumentParser()
-    parser.add_argument('-m', '--model', choices=model_configs.keys(),
-                        default="mobilevim_s", help="选择模型版本")
-    parser.add_argument('-s', '--size', type=int, default=224, help="输入图像尺寸")
-    args = parser.parse_args()
-
-
-    # 构建完整模型
-    class DepthEstimationModel(nn.Module):
-        def __init__(self, cfg):
-            super().__init__()
-            self.encoder = MobileViM(**cfg)
-
-        def forward(self, x):
-            x = self.encoder(x)
-            return x
-
-    # 实例化模型并转移到GPU
-    model = DepthEstimationModel(model_configs[args.model]).to(device)
-
-    # 创建GPU输入张量
-    input_tensor = torch.randn(1, 3, args.size, args.size).to(device)
-
-    # 计算整体参数量和FLOPs
-    flops, params = profile(model, inputs=(input_tensor,))
-    flops, params = clever_format([flops, params], "%.3f")
-
-    print(f"\n{'=' * 30} 模型统计 {'=' * 30}")
-    print(f"模型类型: {args.model}")
-    print(f"输入尺寸: {args.size}x{args.size}")
-    print(f"总参数量: {params}")
-    print(f"总计算量: {flops}\n")
->>>>>>> eb5b57db
+    print(f"总计算量: {flops}\n")