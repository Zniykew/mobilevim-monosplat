--- conflicted
+++ resolved
@@ -1,4 +1,3 @@
-<<<<<<< HEAD
 defaults:
   - view_sampler: bounded
 
@@ -21,29 +20,4 @@
 shuffle_val: true
 test_len: -1
 test_chunk_interval: 1
-test_times_per_scene: 1
-=======
-defaults:
-  - view_sampler: bounded
-
-name: re10k
-roots: [datasets/re10k_subset]
-make_baseline_1: true
-augment: true
-
-image_shape: [180, 320]
-background_color: [0.0, 0.0, 0.0]
-cameras_are_circular: false
-
-baseline_epsilon: 1e-3
-max_fov: 100.0
-
-skip_bad_shape: true
-near: -1.
-far: -1.
-baseline_scale_bounds: true
-shuffle_val: true
-test_len: -1
-test_chunk_interval: 1
-test_times_per_scene: 1
->>>>>>> eb5b57db
+test_times_per_scene: 1