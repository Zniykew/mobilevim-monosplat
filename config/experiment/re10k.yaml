--- conflicted
+++ resolved
@@ -1,4 +1,3 @@
-<<<<<<< HEAD
 # @package _global_
 
 defaults:
@@ -45,53 +44,4 @@
 
 test:
   eval_time_skip_steps: 5
-  compute_scores: true
-=======
-# @package _global_
-
-defaults:
-  - override /dataset: re10k
-  - override /model/encoder: costvolume
-  - override /loss: [mse, lpips]
-
-wandb:
-  name: v7
-  tags: [re10k, 256x256]
-
-data_loader:
-  train:
-    batch_size: 14
-
-trainer:
-  max_steps: 100000
-
-# ----- Additional params for default best model customization
-model:
-  encoder:
-    num_depth_candidates: 128
-    costvolume_unet_feat_dim: 128
-    costvolume_unet_channel_mult: [1,1,1]
-    costvolume_unet_attn_res: [4]
-    gaussians_per_pixel: 1
-    depth_unet_feat_dim: 32
-    depth_unet_attn_res: [16]
-    depth_unet_channel_mult: [1,1,1,1,1]
-
-# lpips loss
-loss:
-  lpips:
-    apply_after_step: 0
-    weight: 0.05
-
-dataset: 
-  image_shape: [256, 256]
-  roots: [datasets/re10k_subset]
-  near: 0.5
-  far: 100.
-  baseline_scale_bounds: false
-  make_baseline_1: false
-
-test:
-  eval_time_skip_steps: 5
-  compute_scores: true
->>>>>>> eb5b57db
+  compute_scores: true