<<<<<<< HEAD
# config/model/encoder/costvolume_mobilevim.yaml
name: costvolume

opacity_mapping:
  initial: 0.0
  final: 0.0
  warm_up: 1

num_depth_candidates: 32
num_surfaces: 1

gaussians_per_pixel: 1

gaussian_adapter:
  gaussian_scale_min: 0.5
  gaussian_scale_max: 15.0
  sh_degree: 4

d_feature: 64

visualizer:
  num_samples: 8
  min_resolution: 256
  export_ply: false

# params for multi-view depth predictor
unimatch_weights_path: "checkpoints/gmdepth-scale1-resumeflowthings-scannet-5d9d7964.pth"
multiview_trans_attn_split: 2
costvolume_unet_feat_dim: 128
costvolume_unet_channel_mult: [1,1,1]
costvolume_unet_attn_res: []
depth_unet_feat_dim: 64
depth_unet_attn_res: []
depth_unet_channel_mult: [1, 1, 1]
downscale_factor: 4
shim_patch_size: 4

# MobileViM encoder settings
mono_depth_encoder_type: "mobilevim_xxs"
mono_depth_encoder_kwargs:
  model_type: "xx_small"
  feature_channels: 64
  freeze_backbone: False

# below are ablation settings, keep them as false for default model
wo_depth_refine: false         # Table 3: base
wo_cost_volume: false          # Table 3: w/o cost volume
wo_backbone_cross_attn: false  # Table 3: w/o cross-view attention
wo_cost_volume_refine: false   # Table 3: w/o U-Net
use_epipolar_trans: false      # Table B: w/ Epipolar Transformer
=======
# config/model/encoder/costvolume_mobilevim.yaml
name: costvolume

opacity_mapping:
  initial: 0.0
  final: 0.0
  warm_up: 1

num_depth_candidates: 32
num_surfaces: 1

gaussians_per_pixel: 1

gaussian_adapter:
  gaussian_scale_min: 0.5
  gaussian_scale_max: 15.0
  sh_degree: 4

d_feature: 64

visualizer:
  num_samples: 8
  min_resolution: 256
  export_ply: false

# params for multi-view depth predictor
unimatch_weights_path: "checkpoints/gmdepth-scale1-resumeflowthings-scannet-5d9d7964.pth"
multiview_trans_attn_split: 2
costvolume_unet_feat_dim: 128
costvolume_unet_channel_mult: [1,1,1]
costvolume_unet_attn_res: []
depth_unet_feat_dim: 64
depth_unet_attn_res: []
depth_unet_channel_mult: [1, 1, 1]
downscale_factor: 4
shim_patch_size: 4

# MobileViM encoder settings
mono_depth_encoder_type: "mobilevim_xxs"
mono_depth_encoder_kwargs:
  model_type: "xx_small"
  feature_channels: 64
  freeze_backbone: False

# below are ablation settings, keep them as false for default model
wo_depth_refine: false         # Table 3: base
wo_cost_volume: false          # Table 3: w/o cost volume
wo_backbone_cross_attn: false  # Table 3: w/o cross-view attention
wo_cost_volume_refine: false   # Table 3: w/o U-Net
use_epipolar_trans: false      # Table B: w/ Epipolar Transformer
>>>>>>> eb5b57db
<|MERGE_RESOLUTION|>--- conflicted
+++ resolved
@@ -1,4 +1,3 @@
-<<<<<<< HEAD
 # config/model/encoder/costvolume_mobilevim.yaml
 name: costvolume
 
@@ -48,56 +47,4 @@
 wo_cost_volume: false          # Table 3: w/o cost volume
 wo_backbone_cross_attn: false  # Table 3: w/o cross-view attention
 wo_cost_volume_refine: false   # Table 3: w/o U-Net
-use_epipolar_trans: false      # Table B: w/ Epipolar Transformer
-=======
-# config/model/encoder/costvolume_mobilevim.yaml
-name: costvolume
-
-opacity_mapping:
-  initial: 0.0
-  final: 0.0
-  warm_up: 1
-
-num_depth_candidates: 32
-num_surfaces: 1
-
-gaussians_per_pixel: 1
-
-gaussian_adapter:
-  gaussian_scale_min: 0.5
-  gaussian_scale_max: 15.0
-  sh_degree: 4
-
-d_feature: 64
-
-visualizer:
-  num_samples: 8
-  min_resolution: 256
-  export_ply: false
-
-# params for multi-view depth predictor
-unimatch_weights_path: "checkpoints/gmdepth-scale1-resumeflowthings-scannet-5d9d7964.pth"
-multiview_trans_attn_split: 2
-costvolume_unet_feat_dim: 128
-costvolume_unet_channel_mult: [1,1,1]
-costvolume_unet_attn_res: []
-depth_unet_feat_dim: 64
-depth_unet_attn_res: []
-depth_unet_channel_mult: [1, 1, 1]
-downscale_factor: 4
-shim_patch_size: 4
-
-# MobileViM encoder settings
-mono_depth_encoder_type: "mobilevim_xxs"
-mono_depth_encoder_kwargs:
-  model_type: "xx_small"
-  feature_channels: 64
-  freeze_backbone: False
-
-# below are ablation settings, keep them as false for default model
-wo_depth_refine: false         # Table 3: base
-wo_cost_volume: false          # Table 3: w/o cost volume
-wo_backbone_cross_attn: false  # Table 3: w/o cross-view attention
-wo_cost_volume_refine: false   # Table 3: w/o U-Net
-use_epipolar_trans: false      # Table B: w/ Epipolar Transformer
->>>>>>> eb5b57db
+use_epipolar_trans: false      # Table B: w/ Epipolar Transformer