--- conflicted
+++ resolved
@@ -1,4 +1,3 @@
-<<<<<<< HEAD
 defaults:
   - dataset: re10k
   - optional dataset/view_sampler_dataset_specific_config: ${dataset/view_sampler}_${dataset}
@@ -65,83 +64,10 @@
 
 trainer:
   max_steps: 20000
-  val_check_interval: 0.5
-  gradient_clip_val: 0.5
-  num_sanity_val_steps: 2
-  num_nodes: 1
-
-output_dir: null
-=======
-defaults:
-  - dataset: re10k
-  - optional dataset/view_sampler_dataset_specific_config: ${dataset/view_sampler}_${dataset}
-  - model/encoder: costvolume
-  - model/decoder: splatting_cuda
-  - loss: [mse]
-
-wandb:
-  project: anysplat
-  entity: vvvsice
-  name: placeholder
-  mode: online
-  id: null
-
-mode: train
-
-dataset:
-  overfit_to_scene: null
-
-data_loader:
-  # Avoid having to spin up new processes to print out visualizations.
-  train:
-    num_workers: 10
-    persistent_workers: true
-    batch_size: 4
-    seed: 1234
-  test:
-    num_workers: 4
-    persistent_workers: false
-    batch_size: 1
-    seed: 2345
-  val:
-    num_workers: 1
-    persistent_workers: true
-    batch_size: 1
-    seed: 3456
-
-optimizer:
-  lr: 2.e-4
-  warm_up_steps: 10
-  cosine_lr: true
-
-checkpointing:
-  load: null
-  every_n_train_steps: 20
-  save_top_k: 5
-  pretrained_model: null
-  pretrained_monodepth: null
-  resume: true
-
-train:
-  depth_mode: null
-  extended_visualization: false
-  print_log_every_n_steps: 1
-
-test:
-  output_path: outputs/test
-  compute_scores: false
-  eval_time_skip_steps: 0
-  save_image: true
-  save_video: false
-
-seed: 111123
-
-trainer:
   max_steps: 20000
   val_check_interval: 0.5
   gradient_clip_val: 0.5
   num_sanity_val_steps: 2
   num_nodes: 1
 
-output_dir: null
->>>>>>> eb5b57db
+output_dir: null